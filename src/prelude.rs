--- conflicted
+++ resolved
@@ -33,16 +33,12 @@
 #[cfg(feature = "serde")]
 #[doc(no_inline)]
 pub use crate::{
-<<<<<<< HEAD
-    DeserializeOptions as LuaDeserializeOptions, LuaSerdeExt, SerializeOptions as LuaSerializeOptions,
+    DeserializeOptions as LuaDeserializeOptions, LuaSerdeExt, SerializableValue as LuaSerializableValue,
+    SerializeOptions as LuaSerializeOptions,
 };
 
 #[cfg(feature = "luau-lute")]
 pub use crate::luau::lute::{
     LuteChildVmType as LuaLuteChildVmType, LuteRuntimeHandle as LuaLuteRuntimeHandle,
     LuteStdLib as LuaLuteStdLib,
-=======
-    DeserializeOptions as LuaDeserializeOptions, LuaSerdeExt, SerializableValue as LuaSerializableValue,
-    SerializeOptions as LuaSerializeOptions,
->>>>>>> 6e353d6c
 };