--- conflicted
+++ resolved
@@ -71,22 +71,6 @@
 #[cfg(feature = "send")]
 unsafe impl Sync for Thread {}
 
-<<<<<<< HEAD
-/// Thread (coroutine) representation as an async [`Future`] or [`Stream`].
-///
-/// [`Future`]: std::future::Future
-/// [`Stream`]: futures_util::stream::Stream
-#[cfg(feature = "async")]
-#[cfg_attr(docsrs, doc(cfg(feature = "async")))]
-#[must_use = "futures do nothing unless you `.await` or poll them"]
-pub struct AsyncThread<R> {
-    thread: Thread,
-    ret: PhantomData<fn() -> R>,
-    recycle: bool,
-}
-
-=======
->>>>>>> ff76b15a
 impl Thread {
     /// Returns reference to the Lua state that this thread is associated with.
     #[doc(hidden)]
