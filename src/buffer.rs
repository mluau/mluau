<<<<<<< HEAD
use std::os::raw::c_void;
=======
use std::io;
>>>>>>> 75c23e58

#[cfg(feature = "serde")]
use serde::ser::{Serialize, Serializer};

use crate::state::RawLua;
use crate::types::ValueRef;

/// A Luau buffer type.
///
/// See the buffer [documentation] for more information.
///
/// [documentation]: https://luau.org/library#buffer-library
#[cfg_attr(docsrs, doc(cfg(feature = "luau")))]
#[derive(Clone, Debug, PartialEq)]
pub struct Buffer(pub(crate) ValueRef);

#[cfg_attr(not(feature = "luau"), allow(unused))]
impl Buffer {
    /// Copies the buffer data into a new `Vec<u8>`.
    pub fn to_vec(&self) -> Vec<u8> {
        let lua = self.0.lua.lock();
        self.as_slice(&lua).to_vec()
    }

    /// Returns the length of the buffer.
    pub fn len(&self) -> usize {
        let lua = self.0.lua.lock();
        self.as_slice(&lua).len()
    }

    /// Returns `true` if the buffer is empty.
    pub fn is_empty(&self) -> bool {
        self.len() == 0
    }

    /// Reads given number of bytes from the buffer at the given offset.
    ///
    /// Offset is 0-based.
    #[track_caller]
    pub fn read_bytes<const N: usize>(&self, offset: usize) -> [u8; N] {
        let lua = self.0.lua.lock();
        let data = self.as_slice(&lua);
        let mut bytes = [0u8; N];
        bytes.copy_from_slice(&data[offset..offset + N]);
        bytes
    }

    /// Reads given number of bytes from the buffer at the given offset.
    ///
    /// Offset is 0-based.
    ///
    /// Unline read_bytes, this function returns a vector of bytes and is
    /// not generic over the number of bytes.
    #[track_caller]
    pub fn read_bytes_to_vec(&self, offset: usize, len: usize) -> Vec<u8> {
        let lua = self.0.lua.lock();
        let data = self.as_slice(&lua);
        let mut bytes = vec![0u8; len];
        bytes.copy_from_slice(&data[offset..offset + len]);
        bytes
    }

    /// Writes given bytes to the buffer at the given offset.
    ///
    /// Offset is 0-based.
    #[track_caller]
    pub fn write_bytes(&self, offset: usize, bytes: &[u8]) {
        let lua = self.0.lua.lock();
        let data = self.as_slice_mut(&lua);
        data[offset..offset + bytes.len()].copy_from_slice(bytes);
    }

    /// Returns an adaptor implementing [`io::Read`], [`io::Write`] and [`io::Seek`] over the
    /// buffer.
    ///
    /// Buffer operations are infallible, none of the read/write functions will return a Err.
    pub fn cursor(self) -> impl io::Read + io::Write + io::Seek {
        BufferCursor(self, 0)
    }

    pub(crate) fn as_slice(&self, lua: &RawLua) -> &[u8] {
        unsafe {
            let (buf, size) = self.as_raw_parts(lua);
            std::slice::from_raw_parts(buf, size)
        }
    }

    #[allow(clippy::mut_from_ref)]
    fn as_slice_mut(&self, lua: &RawLua) -> &mut [u8] {
        unsafe {
            let (buf, size) = self.as_raw_parts(lua);
            std::slice::from_raw_parts_mut(buf, size)
        }
    }

    #[cfg(feature = "luau")]
    unsafe fn as_raw_parts(&self, lua: &RawLua) -> (*mut u8, usize) {
        let mut size = 0usize;
        let buf = ffi::lua_tobuffer(lua.ref_thread(self.0.aux_thread), self.0.index, &mut size);
        mlua_assert!(!buf.is_null(), "invalid Luau buffer");
        (buf as *mut u8, size)
    }

    #[cfg(not(feature = "luau"))]
    unsafe fn as_raw_parts(&self, lua: &RawLua) -> (*mut u8, usize) {
        unreachable!()
    }

    /// Converts this buffer to a generic C pointer.
    ///
    /// There is no way to convert the pointer back to its original value.
    ///
    /// Typically this function is used only for hashing and debug information.
    #[inline]
    pub fn to_pointer(&self) -> *const c_void {
        self.0.to_pointer()
    }
}

struct BufferCursor(Buffer, usize);

impl io::Read for BufferCursor {
    fn read(&mut self, buf: &mut [u8]) -> io::Result<usize> {
        let lua = self.0 .0.lua.lock();
        let data = self.0.as_slice(&lua);
        if self.1 == data.len() {
            return Ok(0);
        }
        let len = buf.len().min(data.len() - self.1);
        buf[..len].copy_from_slice(&data[self.1..self.1 + len]);
        self.1 += len;
        Ok(len)
    }
}

impl io::Write for BufferCursor {
    fn write(&mut self, buf: &[u8]) -> io::Result<usize> {
        let lua = self.0 .0.lua.lock();
        let data = self.0.as_slice_mut(&lua);
        if self.1 == data.len() {
            return Ok(0);
        }
        let len = buf.len().min(data.len() - self.1);
        data[self.1..self.1 + len].copy_from_slice(&buf[..len]);
        self.1 += len;
        Ok(len)
    }

    fn flush(&mut self) -> io::Result<()> {
        Ok(())
    }
}

impl io::Seek for BufferCursor {
    fn seek(&mut self, pos: io::SeekFrom) -> io::Result<u64> {
        let lua = self.0 .0.lua.lock();
        let data = self.0.as_slice(&lua);
        let new_offset = match pos {
            io::SeekFrom::Start(offset) => offset as i64,
            io::SeekFrom::End(offset) => data.len() as i64 + offset,
            io::SeekFrom::Current(offset) => self.1 as i64 + offset,
        };
        if new_offset < 0 {
            return Err(io::Error::new(
                io::ErrorKind::InvalidInput,
                "invalid seek to a negative position",
            ));
        }
        if new_offset as usize > data.len() {
            return Err(io::Error::new(
                io::ErrorKind::InvalidInput,
                "invalid seek to a position beyond the end of the buffer",
            ));
        }
        self.1 = new_offset as usize;
        Ok(self.1 as u64)
    }
}

#[cfg(feature = "serde")]
impl Serialize for Buffer {
    fn serialize<S: Serializer>(&self, serializer: S) -> std::result::Result<S::Ok, S::Error> {
        let lua = self.0.lua.lock();
        serializer.serialize_bytes(self.as_slice(&lua))
    }
}

#[cfg(feature = "luau")]
impl crate::types::LuaType for Buffer {
    const TYPE_ID: std::os::raw::c_int = ffi::LUA_TBUFFER;
}<|MERGE_RESOLUTION|>--- conflicted
+++ resolved
@@ -1,8 +1,5 @@
-<<<<<<< HEAD
 use std::os::raw::c_void;
-=======
 use std::io;
->>>>>>> 75c23e58
 
 #[cfg(feature = "serde")]
 use serde::ser::{Serialize, Serializer};
