--- conflicted
+++ resolved
@@ -42,13 +42,8 @@
 use crate::util::{
     assert_stack, check_stack, get_destructed_userdata_metatable, get_internal_userdata, get_main_state,
     get_metatable_ptr, get_userdata, init_error_registry, init_internal_metatable, pop_error,
-<<<<<<< HEAD
-    push_internal_userdata, push_string, push_table, rawset_field, safe_pcall, safe_xpcall, short_type_name,
-    to_string, StackGuard, WrappedFailure,
-=======
     push_internal_userdata, push_string, push_table, push_userdata, rawset_field, safe_pcall, safe_xpcall,
-    short_type_name, StackGuard, WrappedFailure,
->>>>>>> 6e353d6c
+    short_type_name, to_string, StackGuard, WrappedFailure,
 };
 use crate::value::{Nil, Value};
 
@@ -1538,7 +1533,6 @@
             field_setters_index = Some(ffi::lua_absindex(state, -1));
         }
 
-<<<<<<< HEAD
         #[cfg(feature = "luau")]
         {
             if (!registry.namecalls.is_empty() || registry.dynamic_method.is_some())
@@ -1553,17 +1547,6 @@
                     })?,
                 )?;
                 rawset_field(state, -2, "__namecall")?;
-=======
-        // Create methods namecall table
-        #[cfg_attr(not(feature = "luau"), allow(unused_mut))]
-        let mut methods_map = None;
-        #[cfg(feature = "luau")]
-        if registry.enable_namecall {
-            let map: &mut rustc_hash::FxHashMap<_, crate::types::CallbackPtr> =
-                methods_map.get_or_insert_with(Default::default);
-            for (k, m) in &registry.methods {
-                map.insert(k.as_bytes().to_vec(), &**m);
->>>>>>> 6e353d6c
             }
         }
 
@@ -1622,7 +1605,6 @@
             field_getters_index,
             field_setters_index,
             methods_index,
-            methods_map,
         )?;
 
         // Update stack guard to keep metatable after return
@@ -1820,7 +1802,6 @@
                         return Err(Error::CallbackDestructed);
                     };
 
-<<<<<<< HEAD
                     if let Some(func) = data.map.get(method) {
                         // Lua ensures that `LUA_MINSTACK` stack spaces are available (after pushing
                         // arguments) The lock must be already held as the callback is
@@ -1833,40 +1814,6 @@
                         (dynamic_method)(rawlua, method, nargs)
                     } else {
                         Err(Error::runtime(format!("Method `{}` not found", method)))
-=======
-                let fut = &mut (*upvalue).data;
-                let mut ctx = Context::from_waker(rawlua.waker());
-                match fut.as_mut().map(|fut| fut.as_mut().poll(&mut ctx)) {
-                    Some(Poll::Pending) => {
-                        let fut_nvals = ffi::lua_gettop(state);
-                        if fut_nvals >= 3 && ffi::lua_tolightuserdata(state, -3) == Lua::poll_yield().0 {
-                            // We have some values to yield
-                            ffi::lua_pushnil(state);
-                            ffi::lua_replace(state, -4);
-                            return Ok(3);
-                        }
-                        ffi::lua_pushnil(state);
-                        ffi::lua_pushlightuserdata(state, Lua::poll_pending().0);
-                        Ok(2)
-                    }
-                    Some(Poll::Ready(nresults)) => {
-                        match nresults? {
-                            nresults if nresults < 3 => {
-                                // Fast path for up to 2 results without creating a table
-                                ffi::lua_pushinteger(state, nresults as _);
-                                if nresults > 0 {
-                                    ffi::lua_insert(state, -nresults - 1);
-                                }
-                                Ok(nresults + 1)
-                            }
-                            nresults => {
-                                let results = MultiValue::from_stack_multi(nresults, rawlua)?;
-                                ffi::lua_pushinteger(state, nresults as _);
-                                rawlua.push(rawlua.create_sequence_from(results)?)?;
-                                Ok(2)
-                            }
-                        }
->>>>>>> 6e353d6c
                     }
                 },
                 false,
@@ -1926,7 +1873,6 @@
                     true,
                 )
             }
-<<<<<<< HEAD
 
             unsafe extern "C-unwind" fn cont_callback(state: *mut ffi::lua_State, status: c_int) -> c_int {
                 let upvalue = get_userdata::<ContinuationUpvalue>(state, ffi::lua_upvalueindex(1));
@@ -2023,68 +1969,6 @@
             let c_str = unsafe { CStr::from_ptr(state_ptr) };
             Some(c_str.to_string_lossy().into_owned())
         }
-=======
-            len as c_int
-        }
-
-        let lua = self.lua();
-        let coroutine = lua.globals().get::<Table>("coroutine")?;
-
-        // Prepare environment for the async poller
-        let env = lua.create_table_with_capacity(0, 3)?;
-        env.set("get_poll", get_poll)?;
-        env.set("yield", coroutine.get::<Function>("yield")?)?;
-        env.set("unpack", unsafe { lua.create_c_function(unpack)? })?;
-
-        lua.load(
-            r#"
-            local poll = get_poll(...)
-            local nres, res, res2 = poll()
-            while true do
-                -- Poll::Ready branch, `nres` is the number of results
-                if nres ~= nil then
-                    if nres == 0 then
-                        return
-                    elseif nres == 1 then
-                        return res
-                    elseif nres == 2 then
-                        return res, res2
-                    elseif nres < 0 then
-                        -- Negative `nres` means that the future is terminated
-                        -- It must stay yielded and never be resumed again
-                        yield()
-                    else
-                        return unpack(res, nres)
-                    end
-                end
-
-                -- Poll::Pending branch
-                if res2 == nil then
-                    -- `res` is a "pending" value
-                    -- `yield` can return a signal to drop the future that we should propagate
-                    -- to the poller
-                    nres, res, res2 = poll(yield(res))
-                elseif res2 == 0 then
-                    nres, res, res2 = poll(yield())
-                elseif res2 == 1 then
-                    nres, res, res2 = poll(yield(res))
-                else
-                    nres, res, res2 = poll(yield(unpack(res, res2)))
-                end
-            end
-            "#,
-        )
-        .try_cache()
-        .set_name("=__mlua_async_poll")
-        .set_environment(env)
-        .into_function()
-    }
-
-    #[cfg(feature = "async")]
-    #[inline]
-    pub(crate) fn waker(&self) -> &Waker {
-        unsafe { (*self.extra.get()).waker.as_ref() }
->>>>>>> 6e353d6c
     }
 
     /// Returns the current allocation rate of garbage collector
@@ -2097,7 +1981,6 @@
 
     #[cfg(not(any(feature = "lua51", feature = "lua52", feature = "luajit")))]
     #[inline]
-<<<<<<< HEAD
     pub(crate) fn is_yieldable(&self) -> bool {
         unsafe { ffi::lua_isyieldable(self.state()) != 0 }
     }
@@ -2114,10 +1997,6 @@
         let traceback = to_string(state, -1);
         ffi::lua_pop(state, 1);
         Ok(traceback)
-=======
-    pub(crate) fn set_waker(&self, waker: NonNull<Waker>) -> NonNull<Waker> {
-        unsafe { mem::replace(&mut (*self.extra.get()).waker, waker) }
->>>>>>> 6e353d6c
     }
 }
 
