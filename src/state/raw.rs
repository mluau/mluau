--- conflicted
+++ resolved
@@ -1027,80 +1027,46 @@
         Ok(thread)
     }
 
-<<<<<<< HEAD
-=======
-    /// Wraps a Lua function into a new or recycled thread (coroutine).
-    #[cfg(feature = "async")]
-    pub(crate) unsafe fn create_recycled_thread(&self, func: &Function) -> Result<Thread> {
-        if let Some(index) = (*self.extra.get()).thread_pool.pop() {
-            let thread_state = ffi::lua_tothread(self.ref_thread(), *index.0);
-            ffi::lua_xpush(self.ref_thread(), thread_state, func.0.index);
-
-            #[cfg(feature = "luau")]
-            {
-                // Inherit `LUA_GLOBALSINDEX` from the caller
-                ffi::lua_xpush(self.state(), thread_state, ffi::LUA_GLOBALSINDEX);
-                ffi::lua_replace(thread_state, ffi::LUA_GLOBALSINDEX);
-            }
-
-            return Ok(Thread(ValueRef::new(self, index), thread_state));
-        }
-
-        self.create_thread(func)
-    }
-
-    /// Returns the thread to the pool for later use.
-    #[cfg(feature = "async")]
-    pub(crate) unsafe fn recycle_thread(&self, thread: &mut Thread) {
-        let extra = &mut *self.extra.get();
-        if extra.thread_pool.len() < extra.thread_pool.capacity() {
-            if let Some(index) = thread.0.index_count.take() {
-                extra.thread_pool.push(index);
-            }
-        }
-    }
-
     /// Pushes a primitive type value onto the Lua stack.
-    pub(crate) unsafe fn push_primitive_type<T: LuaType>(&self) -> bool {
+    pub(crate) unsafe fn push_primitive_type<T: LuaType>(&self, state: *mut ffi::lua_State) -> bool {
         match T::TYPE_ID {
             ffi::LUA_TBOOLEAN => {
-                ffi::lua_pushboolean(self.state(), 0);
+                ffi::lua_pushboolean(state, 0);
             }
             ffi::LUA_TLIGHTUSERDATA => {
-                ffi::lua_pushlightuserdata(self.state(), ptr::null_mut());
+                ffi::lua_pushlightuserdata(state, ptr::null_mut());
             }
             ffi::LUA_TNUMBER => {
-                ffi::lua_pushnumber(self.state(), 0.);
+                ffi::lua_pushnumber(state, 0.);
             }
             #[cfg(feature = "luau")]
             ffi::LUA_TVECTOR => {
                 #[cfg(not(feature = "luau-vector4"))]
-                ffi::lua_pushvector(self.state(), 0., 0., 0.);
+                ffi::lua_pushvector(state, 0., 0., 0.);
                 #[cfg(feature = "luau-vector4")]
-                ffi::lua_pushvector(self.state(), 0., 0., 0., 0.);
+                ffi::lua_pushvector(state, 0., 0., 0., 0.);
             }
             ffi::LUA_TSTRING => {
-                ffi::lua_pushstring(self.state(), b"\0" as *const u8 as *const _);
+                ffi::lua_pushstring(state, b"\0" as *const u8 as *const _);
             }
             ffi::LUA_TFUNCTION => {
                 unsafe extern "C-unwind" fn func(_state: *mut ffi::lua_State) -> c_int {
                     0
                 }
-                ffi::lua_pushcfunction(self.state(), func);
+                ffi::lua_pushcfunction(state, func);
             }
             ffi::LUA_TTHREAD => {
-                ffi::lua_pushthread(self.state());
+                ffi::lua_pushthread(state);
             }
             #[cfg(feature = "luau")]
             ffi::LUA_TBUFFER => {
-                ffi::lua_newbuffer(self.state(), 0);
+                ffi::lua_newbuffer(state, 0);
             }
             _ => return false,
         }
         true
     }
 
->>>>>>> 0245d4ce
     /// Pushes a value that implements `IntoLua` onto the Lua stack.
     ///
     /// Uses up to 2 stack spaces to push a single value, does not call `checkstack`.
@@ -1844,7 +1810,6 @@
         }
     }
 
-<<<<<<< HEAD
     #[cfg(feature = "luau")]
     // Handles namecalls in userdata
     pub(crate) fn create_namecall_map(&self, map: NamecallMap) -> Result<Function> {
@@ -1861,22 +1826,6 @@
                         if name.is_null() {
                             return Err(Error::runtime("Namecall method is not set"));
                         }
-=======
-        unsafe extern "C-unwind" fn get_future_callback(state: *mut ffi::lua_State) -> c_int {
-            // Async functions cannot be scoped and therefore destroyed,
-            // so the first upvalue is always valid
-            let upvalue = get_userdata::<AsyncCallbackUpvalue>(state, ffi::lua_upvalueindex(1));
-            callback_error_ext(state, (*upvalue).extra.get(), true, |extra, nargs| {
-                // Lua ensures that `LUA_MINSTACK` stack spaces are available (after pushing arguments)
-                // The lock must be already held as the callback is executed
-                let rawlua = (*extra).raw_lua();
-
-                let func = &*(*upvalue).data;
-                let fut = Some(func(rawlua, nargs));
-                let extra = XRc::clone(&(*upvalue).extra);
-                let protect = !rawlua.unlikely_memory_error();
-                push_internal_userdata(state, AsyncPollUpvalue { data: fut, extra }, protect)?;
->>>>>>> 0245d4ce
 
                         let name = CStr::from_ptr(name);
                         let name = name
@@ -1886,7 +1835,6 @@
                             return Err(Error::runtime("Namecall method is empty"));
                         }
 
-<<<<<<< HEAD
                         name
                     };
 
@@ -1906,55 +1854,6 @@
                         (dynamic_method)(rawlua, method, nargs)
                     } else {
                         Err(Error::runtime(format!("Method `{}` not found", method)))
-=======
-        unsafe extern "C-unwind" fn poll_future(state: *mut ffi::lua_State) -> c_int {
-            // Future is always passed in the first argument
-            let future = get_userdata::<AsyncPollUpvalue>(state, 1);
-            callback_error_ext(state, (*future).extra.get(), true, |extra, nargs| {
-                // Lua ensures that `LUA_MINSTACK` stack spaces are available (after pushing arguments)
-                // The lock must be already held as the future is polled
-                let rawlua = (*extra).raw_lua();
-
-                if nargs == 2 && ffi::lua_tolightuserdata(state, -1) == Lua::poll_terminate().0 {
-                    // Destroy the future and terminate the Lua thread
-                    (*future).data.take();
-                    ffi::lua_pushinteger(state, -1);
-                    return Ok(1);
-                }
-
-                let fut = &mut (*future).data;
-                let mut ctx = Context::from_waker(rawlua.waker());
-                match fut.as_mut().map(|fut| fut.as_mut().poll(&mut ctx)) {
-                    Some(Poll::Pending) => {
-                        let fut_nvals = ffi::lua_gettop(state) - 1; // Exclude the future itself
-                        if fut_nvals >= 3 && ffi::lua_tolightuserdata(state, -3) == Lua::poll_yield().0 {
-                            // We have some values to yield
-                            ffi::lua_pushnil(state);
-                            ffi::lua_replace(state, -4);
-                            return Ok(3);
-                        }
-                        ffi::lua_pushnil(state);
-                        ffi::lua_pushlightuserdata(state, Lua::poll_pending().0);
-                        Ok(2)
-                    }
-                    Some(Poll::Ready(nresults)) => {
-                        match nresults? {
-                            nresults if nresults < 3 => {
-                                // Fast path for up to 2 results without creating a table
-                                ffi::lua_pushinteger(state, nresults as _);
-                                if nresults > 0 {
-                                    ffi::lua_insert(state, -nresults - 1);
-                                }
-                                Ok(nresults + 1)
-                            }
-                            nresults => {
-                                let results = MultiValue::from_stack_multi(nresults, rawlua)?;
-                                ffi::lua_pushinteger(state, nresults as _);
-                                rawlua.push(rawlua.create_sequence_from(results)?)?;
-                                Ok(2)
-                            }
-                        }
->>>>>>> 0245d4ce
                     }
                 },
                 false,
@@ -1962,11 +1861,7 @@
         }
 
         let state = self.state();
-<<<<<<< HEAD
         unsafe {
-=======
-        let get_future = unsafe {
->>>>>>> 0245d4ce
             let _sg = StackGuard::new(state);
             check_stack(state, 4)?;
 
@@ -1976,10 +1871,10 @@
             push_internal_userdata(state, NamecallMapUpvalue { data: func, extra }, protect)?;
             if protect {
                 protect_lua!(state, 1, 1, fn(state) {
-                    ffi::lua_pushcclosure(state, get_future_callback, 1);
+                    ffi::lua_pushcclosure(state, call_callback, 1);
                 })?;
             } else {
-                ffi::lua_pushcclosure(state, get_future_callback, 1);
+                ffi::lua_pushcclosure(state, call_callback, 1);
             }
 
             Ok(Function(self.pop_ref()))
@@ -2038,7 +1933,6 @@
                     true,
                 )
             }
-<<<<<<< HEAD
 
             let state = self.state();
             unsafe {
@@ -2115,70 +2009,6 @@
             let c_str = unsafe { CStr::from_ptr(state_ptr) };
             Some(c_str.to_string_lossy().into_owned())
         }
-=======
-            len as c_int
-        }
-
-        let lua = self.lua();
-        let coroutine = lua.globals().get::<Table>("coroutine")?;
-
-        // Prepare environment for the async poller
-        let env = lua.create_table_with_capacity(0, 4)?;
-        env.set("get_future", get_future)?;
-        env.set("poll", unsafe { lua.create_c_function(poll_future)? })?;
-        env.set("yield", coroutine.get::<Function>("yield")?)?;
-        env.set("unpack", unsafe { lua.create_c_function(unpack)? })?;
-
-        lua.load(
-            r#"
-            local poll, yield = poll, yield
-            local future = get_future(...)
-            local nres, res, res2 = poll(future)
-            while true do
-                -- Poll::Ready branch, `nres` is the number of results
-                if nres ~= nil then
-                    if nres == 0 then
-                        return
-                    elseif nres == 1 then
-                        return res
-                    elseif nres == 2 then
-                        return res, res2
-                    elseif nres < 0 then
-                        -- Negative `nres` means that the future is terminated
-                        -- It must stay yielded and never be resumed again
-                        yield()
-                    else
-                        return unpack(res, nres)
-                    end
-                end
-
-                -- Poll::Pending branch
-                if res2 == nil then
-                    -- `res` is a "pending" value
-                    -- `yield` can return a signal to drop the future that we should propagate
-                    -- to the poller
-                    nres, res, res2 = poll(future, yield(res))
-                elseif res2 == 0 then
-                    nres, res, res2 = poll(future, yield())
-                elseif res2 == 1 then
-                    nres, res, res2 = poll(future, yield(res))
-                else
-                    nres, res, res2 = poll(future, yield(unpack(res, res2)))
-                end
-            end
-            "#,
-        )
-        .try_cache()
-        .set_name("=__mlua_async_poll")
-        .set_environment(env)
-        .into_function()
-    }
-
-    #[cfg(feature = "async")]
-    #[inline]
-    pub(crate) fn waker(&self) -> &Waker {
-        unsafe { (*self.extra.get()).waker.as_ref() }
->>>>>>> 0245d4ce
     }
 
     /// Returns the current allocation rate of garbage collector
@@ -2193,10 +2023,6 @@
     #[inline]
     pub(crate) fn is_yieldable(&self) -> bool {
         unsafe { ffi::lua_isyieldable(self.state()) != 0 }
-    }
-
-    pub(crate) unsafe fn traceback(&self) -> Result<StdString> {
-        self.traceback_at(self.state())
     }
 
     pub(crate) unsafe fn traceback_at(&self, state: *mut ffi::lua_State) -> Result<StdString> {
