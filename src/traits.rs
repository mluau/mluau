use std::os::raw::c_int;
use std::string::String as StdString;
use std::sync::Arc;

use crate::error::{Error, Result};
use crate::multi::MultiValue;
use crate::private::Sealed;
use crate::state::{Lua, RawLua};
use crate::types::MaybeSend;
use crate::util::{check_stack, short_type_name};
use crate::value::Value;

<<<<<<< HEAD
#[cfg(feature = "async")]
use {crate::function::AsyncCallFuture, std::future::Future};

=======
>>>>>>> ff76b15a
/// Trait for types convertible to [`Value`].
pub trait IntoLua: Sized {
    /// Performs the conversion.
    fn into_lua(self, lua: &Lua) -> Result<Value>;

    /// Pushes the value directly into a Lua stack
    ///
    /// # Safety
    /// This method does not check Lua stack space.
    #[doc(hidden)]
    #[inline]
    unsafe fn push_into_specified_stack(self, lua: &RawLua, state: *mut ffi::lua_State) -> Result<()> {
        lua.push_value_at(&self.into_lua(lua.lua())?, state)
    }
}

/// Trait for types convertible from [`Value`].
pub trait FromLua: Sized {
    /// Performs the conversion.
    fn from_lua(value: Value, lua: &Lua) -> Result<Self>;

    /// Performs the conversion for an argument (eg. function argument).
    ///
    /// `i` is the argument index (position),
    /// `to` is a function name that received the argument.
    #[doc(hidden)]
    #[inline]
    fn from_lua_arg(arg: Value, i: usize, to: Option<&str>, lua: &Lua) -> Result<Self> {
        Self::from_lua(arg, lua).map_err(|err| Error::BadArgument {
            to: to.map(|s| s.to_string()),
            pos: i,
            name: None,
            cause: Arc::new(err),
        })
    }

    /// Performs the conversion for a value in the Lua stack at index `idx`.
    #[doc(hidden)]
    #[inline]
    unsafe fn from_specified_stack(idx: c_int, lua: &RawLua, state: *mut ffi::lua_State) -> Result<Self> {
        Self::from_lua(lua.stack_value_at(idx, None, state)?, lua.lua())
    }

    /// Same as `from_lua_arg` but for a value in the Lua stack at index `idx`.
    #[doc(hidden)]
    #[inline]
    unsafe fn from_specified_stack_arg(
        idx: c_int,
        i: usize,
        to: Option<&str>,
        lua: &RawLua,
        state: *mut ffi::lua_State,
    ) -> Result<Self> {
        Self::from_specified_stack(idx, lua, state).map_err(|err| Error::BadArgument {
            to: to.map(|s| s.to_string()),
            pos: i,
            name: None,
            cause: Arc::new(err),
        })
    }
}

/// Trait for types convertible to any number of Lua values.
///
/// This is a generalization of [`IntoLua`], allowing any number of resulting Lua values instead of
/// just one. Any type that implements [`IntoLua`] will automatically implement this trait.
pub trait IntoLuaMulti: Sized {
    /// Performs the conversion.
    fn into_lua_multi(self, lua: &Lua) -> Result<MultiValue>;

    /// Pushes the values directly into a Lua stack
    ///
    /// Returns number of pushed values.
    #[doc(hidden)]
    #[inline]
    unsafe fn push_into_specified_stack_multi(
        self,
        lua: &RawLua,
        state: *mut ffi::lua_State,
    ) -> Result<c_int> {
        let values = self.into_lua_multi(lua.lua())?;
        let len: c_int = values.len().try_into().unwrap();
        unsafe {
            check_stack(state, len + 1)?;
            for val in &values {
                lua.push_value_at(val, state)?;
            }
        }
        Ok(len)
    }
}

/// Trait for types that can be created from an arbitrary number of Lua values.
///
/// This is a generalization of [`FromLua`], allowing an arbitrary number of Lua values to
/// participate in the conversion. Any type that implements [`FromLua`] will automatically
/// implement this trait.
pub trait FromLuaMulti: Sized {
    /// Performs the conversion.
    ///
    /// In case `values` contains more values than needed to perform the conversion, the excess
    /// values should be ignored. This reflects the semantics of Lua when calling a function or
    /// assigning values. Similarly, if not enough values are given, conversions should assume that
    /// any missing values are nil.
    fn from_lua_multi(values: MultiValue, lua: &Lua) -> Result<Self>;

    /// Performs the conversion for a list of arguments.
    ///
    /// `i` is an index (position) of the first argument,
    /// `to` is a function name that received the arguments.
    #[doc(hidden)]
    #[inline]
    fn from_lua_args(args: MultiValue, i: usize, to: Option<&str>, lua: &Lua) -> Result<Self> {
        let _ = (i, to);
        Self::from_lua_multi(args, lua)
    }

    /// Performs the conversion for a number of values in the specified Lua stack.
    #[doc(hidden)]
    #[inline]
    unsafe fn from_specified_stack_multi(
        nvals: c_int,
        lua: &RawLua,
        state: *mut ffi::lua_State,
    ) -> Result<Self> {
        let mut values = MultiValue::with_capacity(nvals as usize);
        for idx in 0..nvals {
            values.push_back(lua.stack_value_at(-nvals + idx, None, state)?);
        }
        Self::from_lua_multi(values, lua.lua())
    }

    /// Same as `from_lua_args` but for a number of values in the specified Lua stack.
    #[doc(hidden)]
    #[inline]
    unsafe fn from_specified_stack_args(
        nvals: c_int,
        i: usize,
        to: Option<&str>,
        lua: &RawLua,
        state: *mut ffi::lua_State,
    ) -> Result<Self> {
        let _ = (i, to);
        Self::from_specified_stack_multi(nvals, lua, state).map_err(|err| Error::BadArgument {
            to: to.map(|s| s.to_string()),
            pos: i,
            name: None,
            cause: Arc::new(err),
        })
    }
}

/// A trait for types that can be used as Lua objects (usually table and userdata).
pub trait ObjectLike: Sealed {
    /// Gets the value associated to `key` from the object, assuming it has `__index` metamethod.
    fn get<V: FromLua>(&self, key: impl IntoLua) -> Result<V>;

    /// Sets the value associated to `key` in the object, assuming it has `__newindex` metamethod.
    fn set(&self, key: impl IntoLua, value: impl IntoLua) -> Result<()>;

    /// Calls the object as a function assuming it has `__call` metamethod.
    ///
    /// The metamethod is called with the object as its first argument, followed by the passed
    /// arguments.
    fn call<R>(&self, args: impl IntoLuaMulti) -> Result<R>
    where
        R: FromLuaMulti;

<<<<<<< HEAD
    /// Asynchronously calls the object as a function assuming it has `__call` metamethod.
    ///
    /// The metamethod is called with the object as its first argument, followed by the passed
    /// arguments.
    #[cfg(feature = "async")]
    #[cfg_attr(docsrs, doc(cfg(feature = "async")))]
    fn call_async<R>(&self, args: impl IntoLuaMulti) -> AsyncCallFuture<R>
    where
        R: FromLuaMulti;

=======
>>>>>>> ff76b15a
    /// Gets the function associated to key `name` from the object and calls it,
    /// passing the object itself along with `args` as function arguments.
    fn call_method<R>(&self, name: &str, args: impl IntoLuaMulti) -> Result<R>
    where
        R: FromLuaMulti;

<<<<<<< HEAD
    /// Gets the function associated to key `name` from the object and asynchronously calls it,
    /// passing the object itself along with `args` as function arguments.
    ///
    /// This might invoke the `__index` metamethod.
    #[cfg(feature = "async")]
    #[cfg_attr(docsrs, doc(cfg(feature = "async")))]
    fn call_async_method<R>(&self, name: &str, args: impl IntoLuaMulti) -> AsyncCallFuture<R>
    where
        R: FromLuaMulti;

=======
>>>>>>> ff76b15a
    /// Gets the function associated to key `name` from the object and calls it,
    /// passing `args` as function arguments.
    ///
    /// This might invoke the `__index` metamethod.
    fn call_function<R>(&self, name: &str, args: impl IntoLuaMulti) -> Result<R>
    where
        R: FromLuaMulti;

<<<<<<< HEAD
    /// Gets the function associated to key `name` from the object and asynchronously calls it,
    /// passing `args` as function arguments.
    ///
    /// This might invoke the `__index` metamethod.
    #[cfg(feature = "async")]
    #[cfg_attr(docsrs, doc(cfg(feature = "async")))]
    fn call_async_function<R>(&self, name: &str, args: impl IntoLuaMulti) -> AsyncCallFuture<R>
    where
        R: FromLuaMulti;

=======
>>>>>>> ff76b15a
    /// Converts the object to a string in a human-readable format.
    ///
    /// This might invoke the `__tostring` metamethod.
    fn to_string(&self) -> Result<StdString>;
}

/// A trait for types that can be used as Lua functions.
pub trait LuaNativeFn<A: FromLuaMulti> {
    type Output: IntoLuaMulti;

    fn call(&self, args: A) -> Self::Output;
}

/// A trait for types with mutable state that can be used as Lua functions.
pub trait LuaNativeFnMut<A: FromLuaMulti> {
    type Output: IntoLuaMulti;

    fn call(&mut self, args: A) -> Self::Output;
}

macro_rules! impl_lua_native_fn {
    ($($A:ident),*) => {
        impl<FN, $($A,)* R> LuaNativeFn<($($A,)*)> for FN
        where
            FN: Fn($($A,)*) -> R + MaybeSend + 'static,
            ($($A,)*): FromLuaMulti,
            R: IntoLuaMulti,
        {
            type Output = R;

            #[allow(non_snake_case)]
            fn call(&self, args: ($($A,)*)) -> Self::Output {
                let ($($A,)*) = args;
                self($($A,)*)
            }
        }

        impl<FN, $($A,)* R> LuaNativeFnMut<($($A,)*)> for FN
        where
            FN: FnMut($($A,)*) -> R + MaybeSend + 'static,
            ($($A,)*): FromLuaMulti,
            R: IntoLuaMulti,
        {
            type Output = R;

            #[allow(non_snake_case)]
            fn call(&mut self, args: ($($A,)*)) -> Self::Output {
                let ($($A,)*) = args;
                self($($A,)*)
            }
        }
    };
}

impl_lua_native_fn!();
impl_lua_native_fn!(A);
impl_lua_native_fn!(A, B);
impl_lua_native_fn!(A, B, C);
impl_lua_native_fn!(A, B, C, D);
impl_lua_native_fn!(A, B, C, D, E);
impl_lua_native_fn!(A, B, C, D, E, F);
impl_lua_native_fn!(A, B, C, D, E, F, G);
impl_lua_native_fn!(A, B, C, D, E, F, G, H);
impl_lua_native_fn!(A, B, C, D, E, F, G, H, I);
impl_lua_native_fn!(A, B, C, D, E, F, G, H, I, J);
impl_lua_native_fn!(A, B, C, D, E, F, G, H, I, J, K);
impl_lua_native_fn!(A, B, C, D, E, F, G, H, I, J, K, L);
impl_lua_native_fn!(A, B, C, D, E, F, G, H, I, J, K, L, M);
impl_lua_native_fn!(A, B, C, D, E, F, G, H, I, J, K, L, M, N);
impl_lua_native_fn!(A, B, C, D, E, F, G, H, I, J, K, L, M, N, O);
impl_lua_native_fn!(A, B, C, D, E, F, G, H, I, J, K, L, M, N, O, P);

pub(crate) trait ShortTypeName {
    #[inline(always)]
    fn type_name() -> StdString {
        short_type_name::<Self>()
    }
}

impl<T> ShortTypeName for T {}<|MERGE_RESOLUTION|>--- conflicted
+++ resolved
@@ -10,12 +10,6 @@
 use crate::util::{check_stack, short_type_name};
 use crate::value::Value;
 
-<<<<<<< HEAD
-#[cfg(feature = "async")]
-use {crate::function::AsyncCallFuture, std::future::Future};
-
-=======
->>>>>>> ff76b15a
 /// Trait for types convertible to [`Value`].
 pub trait IntoLua: Sized {
     /// Performs the conversion.
@@ -184,38 +178,12 @@
     where
         R: FromLuaMulti;
 
-<<<<<<< HEAD
-    /// Asynchronously calls the object as a function assuming it has `__call` metamethod.
-    ///
-    /// The metamethod is called with the object as its first argument, followed by the passed
-    /// arguments.
-    #[cfg(feature = "async")]
-    #[cfg_attr(docsrs, doc(cfg(feature = "async")))]
-    fn call_async<R>(&self, args: impl IntoLuaMulti) -> AsyncCallFuture<R>
-    where
-        R: FromLuaMulti;
-
-=======
->>>>>>> ff76b15a
     /// Gets the function associated to key `name` from the object and calls it,
     /// passing the object itself along with `args` as function arguments.
     fn call_method<R>(&self, name: &str, args: impl IntoLuaMulti) -> Result<R>
     where
         R: FromLuaMulti;
 
-<<<<<<< HEAD
-    /// Gets the function associated to key `name` from the object and asynchronously calls it,
-    /// passing the object itself along with `args` as function arguments.
-    ///
-    /// This might invoke the `__index` metamethod.
-    #[cfg(feature = "async")]
-    #[cfg_attr(docsrs, doc(cfg(feature = "async")))]
-    fn call_async_method<R>(&self, name: &str, args: impl IntoLuaMulti) -> AsyncCallFuture<R>
-    where
-        R: FromLuaMulti;
-
-=======
->>>>>>> ff76b15a
     /// Gets the function associated to key `name` from the object and calls it,
     /// passing `args` as function arguments.
     ///
@@ -224,19 +192,6 @@
     where
         R: FromLuaMulti;
 
-<<<<<<< HEAD
-    /// Gets the function associated to key `name` from the object and asynchronously calls it,
-    /// passing `args` as function arguments.
-    ///
-    /// This might invoke the `__index` metamethod.
-    #[cfg(feature = "async")]
-    #[cfg_attr(docsrs, doc(cfg(feature = "async")))]
-    fn call_async_function<R>(&self, name: &str, args: impl IntoLuaMulti) -> AsyncCallFuture<R>
-    where
-        R: FromLuaMulti;
-
-=======
->>>>>>> ff76b15a
     /// Converts the object to a string in a human-readable format.
     ///
     /// This might invoke the `__tostring` metamethod.
