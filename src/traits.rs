use std::os::raw::c_int;
use std::string::String as StdString;
use std::sync::Arc;

use crate::error::{Error, Result};
use crate::multi::MultiValue;
use crate::private::Sealed;
use crate::state::{Lua, RawLua, WeakLua};
use crate::types::MaybeSend;
use crate::util::{check_stack, parse_lookup_path, short_type_name};
use crate::value::Value;

/// Trait for types convertible to [`Value`].
pub trait IntoLua: Sized {
    /// Performs the conversion.
    fn into_lua(self, lua: &Lua) -> Result<Value>;

    /// Pushes the value directly into a Lua stack
    ///
    /// # Safety
    /// This method does not check Lua stack space.
    #[doc(hidden)]
    #[inline]
    unsafe fn push_into_specified_stack(self, lua: &RawLua, state: *mut ffi::lua_State) -> Result<()> {
        lua.push_value_at(&self.into_lua(lua.lua())?, state)
    }
}

/// Trait for types convertible from [`Value`].
pub trait FromLua: Sized {
    /// Performs the conversion.
    fn from_lua(value: Value, lua: &Lua) -> Result<Self>;

    /// Performs the conversion for an argument (eg. function argument).
    ///
    /// `i` is the argument index (position),
    /// `to` is a function name that received the argument.
    #[doc(hidden)]
    #[inline]
    fn from_lua_arg(arg: Value, i: usize, to: Option<&str>, lua: &Lua) -> Result<Self> {
        Self::from_lua(arg, lua).map_err(|err| Error::BadArgument {
            to: to.map(|s| s.to_string()),
            pos: i,
            name: None,
            cause: Arc::new(err),
        })
    }

    /// Performs the conversion for a value in the Lua stack at index `idx`.
    #[doc(hidden)]
    #[inline]
    unsafe fn from_specified_stack(idx: c_int, lua: &RawLua, state: *mut ffi::lua_State) -> Result<Self> {
        Self::from_lua(lua.stack_value_at(idx, None, state)?, lua.lua())
    }

    /// Same as `from_lua_arg` but for a value in the Lua stack at index `idx`.
    #[doc(hidden)]
    #[inline]
    unsafe fn from_specified_stack_arg(
        idx: c_int,
        i: usize,
        to: Option<&str>,
        lua: &RawLua,
        state: *mut ffi::lua_State,
    ) -> Result<Self> {
        Self::from_specified_stack(idx, lua, state).map_err(|err| Error::BadArgument {
            to: to.map(|s| s.to_string()),
            pos: i,
            name: None,
            cause: Arc::new(err),
        })
    }
}

/// Trait for types convertible to any number of Lua values.
///
/// This is a generalization of [`IntoLua`], allowing any number of resulting Lua values instead of
/// just one. Any type that implements [`IntoLua`] will automatically implement this trait.
pub trait IntoLuaMulti: Sized {
    /// Performs the conversion.
    fn into_lua_multi(self, lua: &Lua) -> Result<MultiValue>;

    /// Pushes the values directly into a Lua stack
    ///
    /// Returns number of pushed values.
    #[doc(hidden)]
    #[inline]
    unsafe fn push_into_specified_stack_multi(
        self,
        lua: &RawLua,
        state: *mut ffi::lua_State,
    ) -> Result<c_int> {
        let values = self.into_lua_multi(lua.lua())?;
        let len: c_int = values.len().try_into().unwrap();
        unsafe {
            check_stack(state, len + 1)?;
            for val in &values {
                lua.push_value_at(val, state)?;
            }
        }
        Ok(len)
    }
}

/// Trait for types that can be created from an arbitrary number of Lua values.
///
/// This is a generalization of [`FromLua`], allowing an arbitrary number of Lua values to
/// participate in the conversion. Any type that implements [`FromLua`] will automatically
/// implement this trait.
pub trait FromLuaMulti: Sized {
    /// Performs the conversion.
    ///
    /// In case `values` contains more values than needed to perform the conversion, the excess
    /// values should be ignored. This reflects the semantics of Lua when calling a function or
    /// assigning values. Similarly, if not enough values are given, conversions should assume that
    /// any missing values are nil.
    fn from_lua_multi(values: MultiValue, lua: &Lua) -> Result<Self>;

    /// Performs the conversion for a list of arguments.
    ///
    /// `i` is an index (position) of the first argument,
    /// `to` is a function name that received the arguments.
    #[doc(hidden)]
    #[inline]
    fn from_lua_args(args: MultiValue, i: usize, to: Option<&str>, lua: &Lua) -> Result<Self> {
        let _ = (i, to);
        Self::from_lua_multi(args, lua)
    }

    /// Performs the conversion for a number of values in the specified Lua stack.
    #[doc(hidden)]
    #[inline]
    unsafe fn from_specified_stack_multi(
        nvals: c_int,
        lua: &RawLua,
        state: *mut ffi::lua_State,
    ) -> Result<Self> {
        let mut values = MultiValue::with_capacity(nvals as usize);
        for idx in 0..nvals {
            values.push_back(lua.stack_value_at(-nvals + idx, None, state)?);
        }
        Self::from_lua_multi(values, lua.lua())
    }

    /// Same as `from_lua_args` but for a number of values in the specified Lua stack.
    #[doc(hidden)]
    #[inline]
    unsafe fn from_specified_stack_args(
        nvals: c_int,
        i: usize,
        to: Option<&str>,
        lua: &RawLua,
        state: *mut ffi::lua_State,
    ) -> Result<Self> {
        let _ = (i, to);
        Self::from_specified_stack_multi(nvals, lua, state).map_err(|err| Error::BadArgument {
            to: to.map(|s| s.to_string()),
            pos: i,
            name: None,
            cause: Arc::new(err),
        })
    }
}

/// A trait for types that can be used as Lua objects (usually table and userdata).
pub trait ObjectLike: Sealed {
    /// Gets the value associated to `key` from the object, assuming it has `__index` metamethod.
    fn get<V: FromLua>(&self, key: impl IntoLua) -> Result<V>;

    /// Sets the value associated to `key` in the object, assuming it has `__newindex` metamethod.
    fn set(&self, key: impl IntoLua, value: impl IntoLua) -> Result<()>;

    /// Calls the object as a function assuming it has `__call` metamethod.
    ///
    /// The metamethod is called with the object as its first argument, followed by the passed
    /// arguments.
    fn call<R>(&self, args: impl IntoLuaMulti) -> Result<R>
    where
        R: FromLuaMulti;

    /// Gets the function associated to key `name` from the object and calls it,
    /// passing the object itself along with `args` as function arguments.
    fn call_method<R>(&self, name: &str, args: impl IntoLuaMulti) -> Result<R>
    where
        R: FromLuaMulti;

    /// Gets the function associated to key `name` from the object and calls it,
    /// passing `args` as function arguments.
    ///
    /// This might invoke the `__index` metamethod.
    fn call_function<R>(&self, name: &str, args: impl IntoLuaMulti) -> Result<R>
    where
        R: FromLuaMulti;

<<<<<<< HEAD
=======
    /// Gets the function associated to key `name` from the object and asynchronously calls it,
    /// passing `args` as function arguments.
    ///
    /// This might invoke the `__index` metamethod.
    #[cfg(feature = "async")]
    #[cfg_attr(docsrs, doc(cfg(feature = "async")))]
    fn call_async_function<R>(&self, name: &str, args: impl IntoLuaMulti) -> AsyncCallFuture<R>
    where
        R: FromLuaMulti;

    /// Look up a value by a path of keys.
    ///
    /// The syntax is similar to accessing nested tables in Lua, with additional support for
    /// `?` operator to perform safe navigation.
    ///
    /// For example, the path `a[1].c` is equivalent to `table.a[1].c` in Lua.
    /// With `?` operator, `a[1]?.c` is equivalent to `table.a[1] and table.a[1].c or nil` in Lua.
    ///
    /// Bracket notation rules:
    /// - `[123]` - integer keys
    /// - `["string key"]` or `['string key']` - string keys (must be quoted)
    /// - String keys support escape sequences: `\"`, `\'`, `\\`
    fn get_path<V: FromLua>(&self, path: &str) -> Result<V> {
        let mut current = self.to_value();
        for (key, safe_nil) in parse_lookup_path(path)? {
            current = match current {
                Value::Table(table) => table.get::<Value>(key),
                Value::UserData(ud) => ud.get::<Value>(key),
                _ => {
                    let type_name = current.type_name();
                    let err = format!("attempt to index a {type_name} value with key '{key}'");
                    Err(Error::runtime(err))
                }
            }?;
            if safe_nil && (current == Value::Nil || current == Value::NULL) {
                break;
            }
        }

        let lua = self.weak_lua().lock();
        V::from_lua(current, lua.lua())
    }

>>>>>>> 6e353d6c
    /// Converts the object to a string in a human-readable format.
    ///
    /// This might invoke the `__tostring` metamethod.
    fn to_string(&self) -> Result<StdString>;

    /// Converts the object to a Lua value.
    fn to_value(&self) -> Value;

    /// Gets a reference to the associated Lua state.
    #[doc(hidden)]
    fn weak_lua(&self) -> &WeakLua;
}

/// A trait for types that can be used as Lua functions.
pub trait LuaNativeFn<A: FromLuaMulti> {
    type Output: IntoLuaMulti;

    fn call(&self, args: A) -> Self::Output;
}

/// A trait for types with mutable state that can be used as Lua functions.
pub trait LuaNativeFnMut<A: FromLuaMulti> {
    type Output: IntoLuaMulti;

    fn call(&mut self, args: A) -> Self::Output;
}

macro_rules! impl_lua_native_fn {
    ($($A:ident),*) => {
        impl<FN, $($A,)* R> LuaNativeFn<($($A,)*)> for FN
        where
            FN: Fn($($A,)*) -> R + MaybeSend + 'static,
            ($($A,)*): FromLuaMulti,
            R: IntoLuaMulti,
        {
            type Output = R;

            #[allow(non_snake_case)]
            fn call(&self, args: ($($A,)*)) -> Self::Output {
                let ($($A,)*) = args;
                self($($A,)*)
            }
        }

        impl<FN, $($A,)* R> LuaNativeFnMut<($($A,)*)> for FN
        where
            FN: FnMut($($A,)*) -> R + MaybeSend + 'static,
            ($($A,)*): FromLuaMulti,
            R: IntoLuaMulti,
        {
            type Output = R;

            #[allow(non_snake_case)]
            fn call(&mut self, args: ($($A,)*)) -> Self::Output {
                let ($($A,)*) = args;
                self($($A,)*)
            }
        }
    };
}

impl_lua_native_fn!();
impl_lua_native_fn!(A);
impl_lua_native_fn!(A, B);
impl_lua_native_fn!(A, B, C);
impl_lua_native_fn!(A, B, C, D);
impl_lua_native_fn!(A, B, C, D, E);
impl_lua_native_fn!(A, B, C, D, E, F);
impl_lua_native_fn!(A, B, C, D, E, F, G);
impl_lua_native_fn!(A, B, C, D, E, F, G, H);
impl_lua_native_fn!(A, B, C, D, E, F, G, H, I);
impl_lua_native_fn!(A, B, C, D, E, F, G, H, I, J);
impl_lua_native_fn!(A, B, C, D, E, F, G, H, I, J, K);
impl_lua_native_fn!(A, B, C, D, E, F, G, H, I, J, K, L);
impl_lua_native_fn!(A, B, C, D, E, F, G, H, I, J, K, L, M);
impl_lua_native_fn!(A, B, C, D, E, F, G, H, I, J, K, L, M, N);
impl_lua_native_fn!(A, B, C, D, E, F, G, H, I, J, K, L, M, N, O);
impl_lua_native_fn!(A, B, C, D, E, F, G, H, I, J, K, L, M, N, O, P);

pub(crate) trait ShortTypeName {
    #[inline(always)]
    fn type_name() -> StdString {
        short_type_name::<Self>()
    }
}

impl<T> ShortTypeName for T {}<|MERGE_RESOLUTION|>--- conflicted
+++ resolved
@@ -189,18 +189,6 @@
     ///
     /// This might invoke the `__index` metamethod.
     fn call_function<R>(&self, name: &str, args: impl IntoLuaMulti) -> Result<R>
-    where
-        R: FromLuaMulti;
-
-<<<<<<< HEAD
-=======
-    /// Gets the function associated to key `name` from the object and asynchronously calls it,
-    /// passing `args` as function arguments.
-    ///
-    /// This might invoke the `__index` metamethod.
-    #[cfg(feature = "async")]
-    #[cfg_attr(docsrs, doc(cfg(feature = "async")))]
-    fn call_async_function<R>(&self, name: &str, args: impl IntoLuaMulti) -> AsyncCallFuture<R>
     where
         R: FromLuaMulti;
 
@@ -237,7 +225,6 @@
         V::from_lua(current, lua.lua())
     }
 
->>>>>>> 6e353d6c
     /// Converts the object to a string in a human-readable format.
     ///
     /// This might invoke the `__tostring` metamethod.
