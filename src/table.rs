--- conflicted
+++ resolved
@@ -11,7 +11,6 @@
 use crate::types::{Integer, LuaType, ValueRef};
 use crate::util::{assert_stack, check_stack, get_metatable_ptr, StackGuard};
 use crate::value::{Nil, Value};
-use crate::WeakLua;
 
 #[cfg(feature = "serde")]
 use {
@@ -707,14 +706,7 @@
             let _sg = StackGuard::new(state);
             check_stack(state, 4)?;
 
-<<<<<<< HEAD
-            lua.push_ref_at(&self.0, state);
-            let len = ffi::lua_rawlen(state, -1);
-            for i in 1..=len {
-                ffi::lua_rawgeti(state, -1, i as _);
-                f(V::from_specified_stack(-1, &lua, state)?)?;
-=======
-            lua.push_ref(&self.0);
+            lua.push_ref_at(&self.0, state);
             for i in 1.. {
                 if len.map(|len| i > len).unwrap_or(false) {
                     break;
@@ -723,8 +715,7 @@
                 if len.is_none() && t == ffi::LUA_TNIL {
                     break;
                 }
-                f(V::from_stack(-1, &lua)?)?;
->>>>>>> 6e353d6c
+                f(V::from_specified_stack(-1, &lua, state)?)?;
                 ffi::lua_pop(state, 1);
             }
         }
