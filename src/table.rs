use std::collections::HashSet;
use std::fmt;
use std::marker::PhantomData;
use std::os::raw::{c_int, c_void};
use std::string::String as StdString;

use crate::error::{Error, Result};
use crate::function::Function;
use crate::state::{LuaGuard, RawLua};
use crate::traits::{FromLua, FromLuaMulti, IntoLua, IntoLuaMulti, ObjectLike};
use crate::types::{Integer, LuaType, ValueRef};
use crate::util::{assert_stack, check_stack, get_metatable_ptr, StackGuard};
use crate::value::{Nil, Value};

<<<<<<< HEAD
#[cfg(feature = "async")]
use crate::function::AsyncCallFuture;

=======
>>>>>>> ff76b15a
#[cfg(feature = "serde")]
use {
    rustc_hash::FxHashSet,
    serde::ser::{Serialize, SerializeMap, SerializeSeq, Serializer},
    std::{cell::RefCell, rc::Rc, result::Result as StdResult},
};

/// Handle to an internal Lua table.
#[derive(Clone, PartialEq)]
pub struct Table(pub(crate) ValueRef);

impl Table {
    /// Sets a key-value pair in the table.
    ///
    /// If the value is `nil`, this will effectively remove the pair.
    ///
    /// This might invoke the `__newindex` metamethod. Use the [`raw_set`] method if that is not
    /// desired.
    ///
    /// # Examples
    ///
    /// Export a value as a global to make it usable from Lua:
    ///
    /// ```
    /// # use mluau::{Lua, Result};
    /// # fn main() -> Result<()> {
    /// # let lua = Lua::new();
    /// let globals = lua.globals();
    ///
    /// globals.set("assertions", cfg!(debug_assertions))?;
    ///
    /// lua.load(r#"
    ///     if assertions == true then
    ///         -- ...
    ///     elseif assertions == false then
    ///         -- ...
    ///     else
    ///         error("assertions neither on nor off?")
    ///     end
    /// "#).exec()?;
    /// # Ok(())
    /// # }
    /// ```
    ///
    /// [`raw_set`]: Table::raw_set
    pub fn set(&self, key: impl IntoLua, value: impl IntoLua) -> Result<()> {
        // Fast track (skip protected call)
        if !self.has_metatable() {
            return self.raw_set(key, value);
        }

        self.set_protected(key, value)
    }

    pub(crate) fn set_protected(&self, key: impl IntoLua, value: impl IntoLua) -> Result<()> {
        let lua = self.0.lua.lock();
        let state = lua.state();
        unsafe {
            let _sg = StackGuard::new(state);
            check_stack(state, 5)?;

            lua.push_ref_at(&self.0, state);
            key.push_into_specified_stack(&lua, state)?;
            value.push_into_specified_stack(&lua, state)?;
            protect_lua!(state, 3, 0, fn(state) ffi::lua_settable(state, -3))
        }
    }

    /// Gets the value associated to `key` from the table.
    ///
    /// If no value is associated to `key`, returns the `nil` value.
    ///
    /// This might invoke the `__index` metamethod. Use the [`raw_get`] method if that is not
    /// desired.
    ///
    /// # Examples
    ///
    /// Query the version of the Lua interpreter:
    ///
    /// ```
    /// # use mluau::{Lua, Result};
    /// # fn main() -> Result<()> {
    /// # let lua = Lua::new();
    /// let globals = lua.globals();
    ///
    /// let version: String = globals.get("_VERSION")?;
    /// println!("Lua version: {}", version);
    /// # Ok(())
    /// # }
    /// ```
    ///
    /// [`raw_get`]: Table::raw_get
    pub fn get<V: FromLua>(&self, key: impl IntoLua) -> Result<V> {
        // Fast track (skip protected call)
        if !self.has_metatable() {
            return self.raw_get(key);
        }

        self.get_protected(key)
    }

    pub(crate) fn get_protected<V: FromLua>(&self, key: impl IntoLua) -> Result<V> {
        let lua = self.0.lua.lock();
        let state = lua.state();
        unsafe {
            let _sg = StackGuard::new(state);
            check_stack(state, 4)?;

            lua.push_ref_at(&self.0, state);
            key.push_into_specified_stack(&lua, state)?;
            protect_lua!(state, 2, 1, fn(state) ffi::lua_gettable(state, -2))?;

            V::from_specified_stack(-1, &lua, state)
        }
    }

    /// Checks whether the table contains a non-nil value for `key`.
    ///
    /// This might invoke the `__index` metamethod.
    pub fn contains_key(&self, key: impl IntoLua) -> Result<bool> {
        Ok(self.get::<Value>(key)? != Value::Nil)
    }

    /// Appends a value to the back of the table.
    ///
    /// This might invoke the `__len` and `__newindex` metamethods.
    pub fn push(&self, value: impl IntoLua) -> Result<()> {
        // Fast track (skip protected call)
        if !self.has_metatable() {
            return self.raw_push(value);
        }

        let lua = self.0.lua.lock();
        let state = lua.state();
        unsafe {
            let _sg = StackGuard::new(state);
            check_stack(state, 4)?;

            lua.push_ref_at(&self.0, state);
            value.push_into_specified_stack(&lua, state)?;
            protect_lua!(state, 2, 0, fn(state) {
                let len = ffi::luaL_len(state, -2) as Integer;
                ffi::lua_seti(state, -2, len + 1);
            })?
        }
        Ok(())
    }

    /// Removes the last element from the table and returns it.
    ///
    /// This might invoke the `__len` and `__newindex` metamethods.
    pub fn pop<V: FromLua>(&self) -> Result<V> {
        // Fast track (skip protected call)
        if !self.has_metatable() {
            return self.raw_pop();
        }

        let lua = self.0.lua.lock();
        let state = lua.state();
        unsafe {
            let _sg = StackGuard::new(state);
            check_stack(state, 4)?;

            lua.push_ref_at(&self.0, state);
            protect_lua!(state, 1, 1, fn(state) {
                let len = ffi::luaL_len(state, -1) as Integer;
                ffi::lua_geti(state, -1, len);
                ffi::lua_pushnil(state);
                ffi::lua_seti(state, -3, len);
            })?;
            V::from_specified_stack(-1, &lua, state)
        }
    }

    /// Compares two tables for equality.
    ///
    /// Tables are compared by reference first.
    /// If they are not primitively equals, then mlua will try to invoke the `__eq` metamethod.
    /// mlua will check `self` first for the metamethod, then `other` if not found.
    ///
    /// # Examples
    ///
    /// Compare two tables using `__eq` metamethod:
    ///
    /// ```
    /// # use mluau::{Lua, Result, Table};
    /// # fn main() -> Result<()> {
    /// # let lua = Lua::new();
    /// let table1 = lua.create_table()?;
    /// table1.set(1, "value")?;
    ///
    /// let table2 = lua.create_table()?;
    /// table2.set(2, "value")?;
    ///
    /// let always_equals_mt = lua.create_table()?;
    /// always_equals_mt.set("__eq", lua.create_function(|_, (_t1, _t2): (Table, Table)| Ok(true))?)?;
    /// table2.set_metatable(Some(always_equals_mt))?;
    ///
    /// assert!(table1.equals(&table1.clone())?);
    /// assert!(table1.equals(&table2)?);
    /// # Ok(())
    /// # }
    /// ```
    pub fn equals(&self, other: &Self) -> Result<bool> {
        if self == other {
            return Ok(true);
        }

        // Compare using `__eq` metamethod if exists
        // First, check the self for the metamethod.
        // If self does not define it, then check the other table.
        if let Some(mt) = self.metatable() {
            if mt.contains_key("__eq")? {
                return mt.get::<Function>("__eq")?.call((self, other));
            }
        }
        if let Some(mt) = other.metatable() {
            if mt.contains_key("__eq")? {
                return mt.get::<Function>("__eq")?.call((self, other));
            }
        }

        Ok(false)
    }

    /// Sets a key-value pair without invoking metamethods.
    pub fn raw_set(&self, key: impl IntoLua, value: impl IntoLua) -> Result<()> {
        let lua = self.0.lua.lock();
        let state = lua.state();
        unsafe {
            #[cfg(feature = "luau")]
            self.check_readonly_write(&lua)?;

            let _sg = StackGuard::new(state);
            check_stack(state, 5)?;

            lua.push_ref_at(&self.0, state);
            key.push_into_specified_stack(&lua, state)?;
            value.push_into_specified_stack(&lua, state)?;

            if lua.unlikely_memory_error() {
                ffi::lua_rawset(state, -3);
                ffi::lua_pop(state, 1);
                Ok(())
            } else {
                protect_lua!(state, 3, 0, fn(state) ffi::lua_rawset(state, -3))
            }
        }
    }

    /// Gets the value associated to `key` without invoking metamethods.
    pub fn raw_get<V: FromLua>(&self, key: impl IntoLua) -> Result<V> {
        let lua = self.0.lua.lock();
        let state = lua.state();
        unsafe {
            let _sg = StackGuard::new(state);
            check_stack(state, 3)?;

            lua.push_ref_at(&self.0, state);
            key.push_into_specified_stack(&lua, state)?;
            ffi::lua_rawget(state, -2);

            V::from_specified_stack(-1, &lua, state)
        }
    }

    /// Inserts element value at position `idx` to the table, shifting up the elements from
    /// `table[idx]`.
    ///
    /// The worst case complexity is O(n), where n is the table length.
    pub fn raw_insert(&self, idx: Integer, value: impl IntoLua) -> Result<()> {
        let size = self.raw_len() as Integer;
        if idx < 1 || idx > size + 1 {
            return Err(Error::runtime("index out of bounds"));
        }

        let lua = self.0.lua.lock();
        let state = lua.state();
        unsafe {
            let _sg = StackGuard::new(state);
            check_stack(state, 5)?;

            lua.push_ref_at(&self.0, state);
            value.push_into_specified_stack(&lua, state)?;
            protect_lua!(state, 2, 0, |state| {
                for i in (idx..=size).rev() {
                    // table[i+1] = table[i]
                    ffi::lua_rawgeti(state, -2, i);
                    ffi::lua_rawseti(state, -3, i + 1);
                }
                ffi::lua_rawseti(state, -2, idx)
            })
        }
    }

    /// Appends a value to the back of the table without invoking metamethods.
    pub fn raw_push(&self, value: impl IntoLua) -> Result<()> {
        let lua = self.0.lua.lock();
        let state = lua.state();
        unsafe {
            #[cfg(feature = "luau")]
            self.check_readonly_write(&lua)?;

            let _sg = StackGuard::new(state);
            check_stack(state, 4)?;

            lua.push_ref_at(&self.0, state);
            value.push_into_specified_stack(&lua, state)?;

            unsafe fn callback(state: *mut ffi::lua_State) {
                let len = ffi::lua_rawlen(state, -2) as Integer;
                ffi::lua_rawseti(state, -2, len + 1);
            }

            if lua.unlikely_memory_error() {
                callback(state);
            } else {
                protect_lua!(state, 2, 0, fn(state) callback(state))?;
            }
        }
        Ok(())
    }

    /// Removes the last element from the table and returns it, without invoking metamethods.
    pub fn raw_pop<V: FromLua>(&self) -> Result<V> {
        let lua = self.0.lua.lock();
        let state = lua.state();
        unsafe {
            #[cfg(feature = "luau")]
            self.check_readonly_write(&lua)?;

            let _sg = StackGuard::new(state);
            check_stack(state, 3)?;

            lua.push_ref_at(&self.0, state);
            let len = ffi::lua_rawlen(state, -1) as Integer;
            ffi::lua_rawgeti(state, -1, len);
            // Set slot to nil (it must be safe to do)
            ffi::lua_pushnil(state);
            ffi::lua_rawseti(state, -3, len);

            V::from_specified_stack(-1, &lua, state)
        }
    }

    /// Removes a key from the table.
    ///
    /// If `key` is an integer, mlua shifts down the elements from `table[key+1]`,
    /// and erases element `table[key]`. The complexity is `O(n)` in the worst case,
    /// where `n` is the table length.
    ///
    /// For other key types this is equivalent to setting `table[key] = nil`.
    pub fn raw_remove(&self, key: impl IntoLua) -> Result<()> {
        let lua = self.0.lua.lock();
        let state = lua.state();
        let key = key.into_lua(lua.lua())?;
        match key {
            Value::Integer(idx) => {
                let size = self.raw_len() as Integer;
                if idx < 1 || idx > size {
                    return Err(Error::runtime("index out of bounds"));
                }
                unsafe {
                    let _sg = StackGuard::new(state);
                    check_stack(state, 4)?;

                    lua.push_ref_at(&self.0, state);
                    protect_lua!(state, 1, 0, |state| {
                        for i in idx..size {
                            ffi::lua_rawgeti(state, -1, i + 1);
                            ffi::lua_rawseti(state, -2, i);
                        }
                        ffi::lua_pushnil(state);
                        ffi::lua_rawseti(state, -2, size);
                    })
                }
            }
            _ => self.raw_set(key, Nil),
        }
    }

    /// Clears the table, removing all keys and values from array and hash parts,
    /// without invoking metamethods.
    ///
    /// This method is useful to clear the table while keeping its capacity.
    pub fn clear(&self) -> Result<()> {
        let lua = self.0.lua.lock();
        unsafe {
            #[cfg(feature = "luau")]
            {
                self.check_readonly_write(&lua)?;
                ffi::lua_cleartable(lua.ref_thread(self.0.aux_thread), self.0.index);
            }

            #[cfg(not(feature = "luau"))]
            {
                let state = lua.state();
                check_stack(state, 4)?;

                lua.push_ref_at(&self.0, state);

                // Clear array part
                for i in 1..=ffi::lua_rawlen(state, -1) {
                    ffi::lua_pushnil(state);
                    ffi::lua_rawseti(state, -2, i as Integer);
                }

                // Clear hash part
                // It must be safe as long as we don't use invalid keys
                ffi::lua_pushnil(state);
                while ffi::lua_next(state, -2) != 0 {
                    ffi::lua_pop(state, 1); // pop value
                    ffi::lua_pushvalue(state, -1); // copy key
                    ffi::lua_pushnil(state);
                    ffi::lua_rawset(state, -4);
                }
            }
        }

        Ok(())
    }

    /// Returns the result of the Lua `#` operator.
    ///
    /// This might invoke the `__len` metamethod. Use the [`Table::raw_len`] method if that is not
    /// desired.
    pub fn len(&self) -> Result<Integer> {
        // Fast track (skip protected call)
        if !self.has_metatable() {
            return Ok(self.raw_len() as Integer);
        }

        let lua = self.0.lua.lock();
        let state = lua.state();
        unsafe {
            let _sg = StackGuard::new(state);
            check_stack(state, 4)?;

            lua.push_ref_at(&self.0, state);
            protect_lua!(state, 1, 0, |state| ffi::luaL_len(state, -1))
        }
    }

    /// Returns the result of the Lua `#` operator, without invoking the `__len` metamethod.
    pub fn raw_len(&self) -> usize {
        let lua = self.0.lua.lock();
        unsafe { ffi::lua_rawlen(lua.ref_thread(self.0.aux_thread), self.0.index) }
    }

    /// Returns `true` if the table is empty, without invoking metamethods.
    ///
    /// It checks both the array part and the hash part.
    pub fn is_empty(&self) -> bool {
        let lua = self.0.lua.lock();
        let ref_thread = lua.ref_thread(self.0.aux_thread);
        unsafe {
            ffi::lua_pushnil(ref_thread);
            if ffi::lua_next(ref_thread, self.0.index) == 0 {
                return true;
            }
            ffi::lua_pop(ref_thread, 2);
        }
        false
    }

    /// Returns a reference to the metatable of this table, or `None` if no metatable is set.
    ///
    /// Unlike the [`getmetatable`] Lua function, this method ignores the `__metatable` field.
    ///
    /// [`getmetatable`]: https://www.lua.org/manual/5.4/manual.html#pdf-getmetatable
    pub fn metatable(&self) -> Option<Table> {
        let lua = self.0.lua.lock();
        let ref_thread = lua.ref_thread(self.0.aux_thread);
        unsafe {
            if ffi::lua_getmetatable(ref_thread, self.0.index) == 0 {
                None
            } else {
                Some(Table(lua.pop_ref_at(ref_thread)))
            }
        }
    }

    /// Sets or removes the metatable of this table.
    ///
    /// If `metatable` is `None`, the metatable is removed (if no metatable is set, this does
    /// nothing).
    pub fn set_metatable(&self, metatable: Option<Table>) -> Result<()> {
        // Workaround to throw readonly error without returning Result
        #[cfg(feature = "luau")]
        if self.is_readonly() {
            return Err(Error::runtime("attempt to modify a readonly table"));
        }

        let lua = self.0.lua.lock();
        let state = lua.state();
        unsafe {
            let _sg = StackGuard::new(state);
            assert_stack(state, 2);

            lua.push_ref_at(&self.0, state);
            if let Some(metatable) = metatable {
                lua.push_ref_at(&metatable.0, state);
            } else {
                ffi::lua_pushnil(state);
            }
            ffi::lua_setmetatable(state, -2);
        }

        Ok(())
    }

    /// Returns true if the table has metatable attached.
    #[doc(hidden)]
    #[inline]
    pub fn has_metatable(&self) -> bool {
        let lua = self.0.lua.lock();
        unsafe { !get_metatable_ptr(lua.ref_thread(self.0.aux_thread), self.0.index).is_null() }
    }

    /// Sets `readonly` attribute on the table.
    #[cfg(any(feature = "luau", doc))]
    #[cfg_attr(docsrs, doc(cfg(feature = "luau")))]
    pub fn set_readonly(&self, enabled: bool) {
        let lua = self.0.lua.lock();
        let ref_thread = lua.ref_thread(self.0.aux_thread);
        unsafe {
            ffi::lua_setreadonly(ref_thread, self.0.index, enabled as _);
            if !enabled {
                // Reset "safeenv" flag
                ffi::lua_setsafeenv(ref_thread, self.0.index, 0);
            }
        }
    }

    /// Returns `readonly` attribute of the table.
    #[cfg(any(feature = "luau", doc))]
    #[cfg_attr(docsrs, doc(cfg(feature = "luau")))]
    pub fn is_readonly(&self) -> bool {
        let lua = self.0.lua.lock();
        let ref_thread = lua.ref_thread(self.0.aux_thread);
        unsafe { ffi::lua_getreadonly(ref_thread, self.0.index) != 0 }
    }

    /// Controls `safeenv` attribute on the table.
    ///
    /// This a special flag that activates some performance optimizations for environment tables.
    /// In particular, it controls:
    /// - Optimization of import resolution (cache values of constant keys).
    /// - Fast-path for built-in iteration with pairs/ipairs.
    /// - Fast-path for some built-in functions (fastcall).
    ///
    /// For `safeenv` environments, monkey patching or modifying values may not work as expected.
    #[cfg(any(feature = "luau", doc))]
    #[cfg_attr(docsrs, doc(cfg(feature = "luau")))]
    pub fn set_safeenv(&self, enabled: bool) {
        let lua = self.0.lua.lock();
        unsafe { ffi::lua_setsafeenv(lua.ref_thread(self.0.aux_thread), self.0.index, enabled as _) };
    }

    /// Converts this table to a generic C pointer.
    ///
    /// Different tables will give different pointers.
    /// There is no way to convert the pointer back to its original value.
    ///
    /// Typically this function is used only for hashing and debug information.
    #[inline]
    pub fn to_pointer(&self) -> *const c_void {
        self.0.to_pointer()
    }

    /// Returns an iterator over the pairs of the table.
    ///
    /// This works like the Lua `pairs` function, but does not invoke the `__pairs` metamethod.
    ///
    /// The pairs are wrapped in a [`Result`], since they are lazily converted to `K` and `V` types.
    ///
    /// # Examples
    ///
    /// Iterate over all globals:
    ///
    /// ```
    /// # use mluau::{Lua, Result, Value};
    /// # fn main() -> Result<()> {
    /// # let lua = Lua::new();
    /// let globals = lua.globals();
    ///
    /// for pair in globals.pairs::<Value, Value>() {
    ///     let (key, value) = pair?;
    /// #   let _ = (key, value);   // used
    ///     // ...
    /// }
    /// # Ok(())
    /// # }
    /// ```
    ///
    /// [Lua manual]: http://www.lua.org/manual/5.4/manual.html#pdf-next
    pub fn pairs<K: FromLua, V: FromLua>(&self) -> TablePairs<'_, K, V> {
        TablePairs {
            guard: self.0.lua.lock(),
            table: self,
            key: Some(Nil),
            _phantom: PhantomData,
        }
    }

    /// Iterates over the pairs of the table, invoking the given closure on each pair.
    ///
    /// This method is similar to [`Table::pairs`], but optimized for performance.
    /// It does not invoke the `__pairs` metamethod.
    pub fn for_each<K, V>(&self, mut f: impl FnMut(K, V) -> Result<()>) -> Result<()>
    where
        K: FromLua,
        V: FromLua,
    {
        let lua = self.0.lua.lock();
        let state = lua.state();
        unsafe {
            let _sg = StackGuard::new(state);
            check_stack(state, 5)?;

            lua.push_ref_at(&self.0, state);
            ffi::lua_pushnil(state);
            while ffi::lua_next(state, -2) != 0 {
                let k = K::from_specified_stack(-2, &lua, state)?;
                let v = V::from_specified_stack(-1, &lua, state)?;
                f(k, v)?;
                // Keep key for next iteration
                ffi::lua_pop(state, 1);
            }
        }
        Ok(())
    }

    /// Returns an iterator over all values in the sequence part of the table.
    ///
    /// The iterator will yield all values `t[1]`, `t[2]` and so on, until a `nil` value is
    /// encountered. This mirrors the behavior of Lua's `ipairs` function but does not invoke
    /// any metamethods.
    ///
    /// # Examples
    ///
    /// ```
    /// # use mluau::{Lua, Result, Table};
    /// # fn main() -> Result<()> {
    /// # let lua = Lua::new();
    /// let my_table: Table = lua.load(r#"
    ///     {
    ///         [1] = 4,
    ///         [2] = 5,
    ///         [4] = 7,
    ///         key = 2
    ///     }
    /// "#).eval()?;
    ///
    /// let expected = [4, 5];
    /// for (&expected, got) in expected.iter().zip(my_table.sequence_values::<u32>()) {
    ///     assert_eq!(expected, got?);
    /// }
    /// # Ok(())
    /// # }
    /// ```
    pub fn sequence_values<V: FromLua>(&self) -> TableSequence<'_, V> {
        TableSequence {
            guard: self.0.lua.lock(),
            table: self,
            index: 1,
            _phantom: PhantomData,
        }
    }

    /// Iterates over the sequence part of the table, invoking the given closure on each value.
    #[doc(hidden)]
    pub fn for_each_value<V>(&self, mut f: impl FnMut(V) -> Result<()>) -> Result<()>
    where
        V: FromLua,
    {
        let lua = self.0.lua.lock();
        let state = lua.state();
        unsafe {
            let _sg = StackGuard::new(state);
            check_stack(state, 4)?;

            lua.push_ref_at(&self.0, state);
            let len = ffi::lua_rawlen(state, -1);
            for i in 1..=len {
                ffi::lua_rawgeti(state, -1, i as _);
                f(V::from_specified_stack(-1, &lua, state)?)?;
                ffi::lua_pop(state, 1);
            }
        }
        Ok(())
    }

    /// Sets element value at position `idx` without invoking metamethods.
    #[doc(hidden)]
    pub fn raw_seti(&self, idx: usize, value: impl IntoLua) -> Result<()> {
        let lua = self.0.lua.lock();
        let state = lua.state();
        unsafe {
            #[cfg(feature = "luau")]
            self.check_readonly_write(&lua)?;

            let _sg = StackGuard::new(state);
            check_stack(state, 5)?;

            lua.push_ref_at(&self.0, state);
            value.push_into_specified_stack(&lua, state)?;

            let idx = idx.try_into().unwrap();
            if lua.unlikely_memory_error() {
                ffi::lua_rawseti(state, -2, idx);
            } else {
                protect_lua!(state, 2, 0, |state| ffi::lua_rawseti(state, -2, idx))?;
            }
        }
        Ok(())
    }

    #[cfg(feature = "serde")]
    pub(crate) fn is_array(&self) -> bool {
        let lua = self.0.lua.lock();
        let state = lua.state();
        unsafe {
            let _sg = StackGuard::new(state);
            assert_stack(state, 3);

            lua.push_ref_at(&self.0, state);
            if ffi::lua_getmetatable(state, -1) == 0 {
                return false;
            }
            crate::serde::push_array_metatable(state);
            ffi::lua_rawequal(state, -1, -2) != 0
        }
    }

    #[cfg(feature = "luau")]
    #[inline(always)]
    fn check_readonly_write(&self, lua: &RawLua) -> Result<()> {
        if unsafe { ffi::lua_getreadonly(lua.ref_thread(self.0.aux_thread), self.0.index) != 0 } {
            return Err(Error::runtime("attempt to modify a readonly table"));
        }
        Ok(())
    }

    pub(crate) fn fmt_pretty(
        &self,
        fmt: &mut fmt::Formatter,
        ident: usize,
        visited: &mut HashSet<*const c_void>,
    ) -> fmt::Result {
        visited.insert(self.to_pointer());

        // Collect key/value pairs into a vector so we can sort them
        let mut pairs = self.pairs::<Value, Value>().flatten().collect::<Vec<_>>();
        // Sort keys
        pairs.sort_by(|(a, _), (b, _)| a.sort_cmp(b));
        let is_sequence = (pairs.iter().enumerate())
            .all(|(i, (k, _))| matches!(k, Value::Integer(n) if *n == (i + 1) as Integer));
        if pairs.is_empty() {
            return write!(fmt, "{{}}");
        }
        writeln!(fmt, "{{")?;
        if is_sequence {
            // Format as list
            for (_, value) in pairs {
                write!(fmt, "{}", " ".repeat(ident + 2))?;
                value.fmt_pretty(fmt, true, ident + 2, visited)?;
                writeln!(fmt, ",")?;
            }
        } else {
            fn is_simple_key(key: &[u8]) -> bool {
                key.iter().take(1).all(|c| c.is_ascii_alphabetic() || *c == b'_')
                    && key.iter().all(|c| c.is_ascii_alphanumeric() || *c == b'_')
            }

            for (key, value) in pairs {
                match key {
                    Value::String(key) if is_simple_key(&key.as_bytes()) => {
                        write!(fmt, "{}{}", " ".repeat(ident + 2), key.display())?;
                        write!(fmt, " = ")?;
                    }
                    _ => {
                        write!(fmt, "{}[", " ".repeat(ident + 2))?;
                        key.fmt_pretty(fmt, false, ident + 2, visited)?;
                        write!(fmt, "] = ")?;
                    }
                }
                value.fmt_pretty(fmt, true, ident + 2, visited)?;
                writeln!(fmt, ",")?;
            }
        }
        write!(fmt, "{}}}", " ".repeat(ident))
    }
}

impl fmt::Debug for Table {
    fn fmt(&self, fmt: &mut fmt::Formatter) -> fmt::Result {
        if fmt.alternate() {
            return self.fmt_pretty(fmt, 0, &mut HashSet::new());
        }
        fmt.debug_tuple("Table").field(&self.0).finish()
    }
}

impl<T> PartialEq<[T]> for Table
where
    T: IntoLua + Clone,
{
    fn eq(&self, other: &[T]) -> bool {
        let lua = self.0.lua.lock();
        let state = lua.state();
        unsafe {
            let _sg = StackGuard::new(state);
            assert_stack(state, 4);

            lua.push_ref_at(&self.0, state);

            let len = ffi::lua_rawlen(state, -1);
            for i in 0..len {
                ffi::lua_rawgeti(state, -1, (i + 1) as _);
                let val = lua.pop_value_at(state).unwrap_or(Nil);
                if val == Nil {
                    return i == other.len();
                }
                match other.get(i).map(|v| v.clone().into_lua(lua.lua())) {
                    Some(Ok(other_val)) if val == other_val => continue,
                    _ => return false,
                }
            }
        }
        true
    }
}

impl<T> PartialEq<&[T]> for Table
where
    T: IntoLua + Clone,
{
    #[inline]
    fn eq(&self, other: &&[T]) -> bool {
        self == *other
    }
}

impl<T, const N: usize> PartialEq<[T; N]> for Table
where
    T: IntoLua + Clone,
{
    #[inline]
    fn eq(&self, other: &[T; N]) -> bool {
        self == &other[..]
    }
}

impl LuaType for Table {
    const TYPE_ID: c_int = ffi::LUA_TTABLE;
}

impl ObjectLike for Table {
    #[inline]
    fn get<V: FromLua>(&self, key: impl IntoLua) -> Result<V> {
        self.get(key)
    }

    #[inline]
    fn set(&self, key: impl IntoLua, value: impl IntoLua) -> Result<()> {
        self.set(key, value)
    }

    #[inline]
    fn call<R>(&self, args: impl IntoLuaMulti) -> Result<R>
    where
        R: FromLuaMulti,
    {
        // Convert table to a function and call via pcall that respects the `__call` metamethod.
        Function(self.0.copy()).call(args)
    }

<<<<<<< HEAD
    #[cfg(feature = "async")]
    #[inline]
    fn call_async<R>(&self, args: impl IntoLuaMulti) -> AsyncCallFuture<R>
    where
        R: FromLuaMulti,
    {
        Function(self.0.copy()).call_async(args)
    }

=======
>>>>>>> ff76b15a
    #[inline]
    fn call_method<R>(&self, name: &str, args: impl IntoLuaMulti) -> Result<R>
    where
        R: FromLuaMulti,
    {
        self.call_function(name, (self, args))
    }

<<<<<<< HEAD
    #[cfg(feature = "async")]
    fn call_async_method<R>(&self, name: &str, args: impl IntoLuaMulti) -> AsyncCallFuture<R>
    where
        R: FromLuaMulti,
    {
        self.call_async_function(name, (self, args))
    }

=======
>>>>>>> ff76b15a
    #[inline]
    fn call_function<R: FromLuaMulti>(&self, name: &str, args: impl IntoLuaMulti) -> Result<R> {
        match self.get(name)? {
            Value::Function(func) => func.call(args),
            val => {
                let msg = format!("attempt to call a {} value (function '{name}')", val.type_name());
                Err(Error::runtime(msg))
            }
        }
    }

<<<<<<< HEAD
    #[cfg(feature = "async")]
    #[inline]
    fn call_async_function<R>(&self, name: &str, args: impl IntoLuaMulti) -> AsyncCallFuture<R>
    where
        R: FromLuaMulti,
    {
        match self.get(name) {
            Ok(Value::Function(func)) => func.call_async(args),
            Ok(val) => {
                let msg = format!("attempt to call a {} value (function '{name}')", val.type_name());
                AsyncCallFuture::error(Error::RuntimeError(msg))
            }
            Err(err) => AsyncCallFuture::error(err),
        }
    }

=======
>>>>>>> ff76b15a
    #[inline]
    fn to_string(&self) -> Result<StdString> {
        Value::Table(Table(self.0.copy())).to_string()
    }
}

/// A wrapped [`Table`] with customized serialization behavior.
#[cfg(feature = "serde")]
pub(crate) struct SerializableTable<'a> {
    table: &'a Table,
    options: crate::serde::de::Options,
    visited: Rc<RefCell<FxHashSet<*const c_void>>>,
}

#[cfg(feature = "serde")]
impl Serialize for Table {
    #[inline]
    fn serialize<S: Serializer>(&self, serializer: S) -> StdResult<S::Ok, S::Error> {
        SerializableTable::new(self, Default::default(), Default::default()).serialize(serializer)
    }
}

#[cfg(feature = "serde")]
impl<'a> SerializableTable<'a> {
    #[inline]
    pub(crate) fn new(
        table: &'a Table,
        options: crate::serde::de::Options,
        visited: Rc<RefCell<FxHashSet<*const c_void>>>,
    ) -> Self {
        Self {
            table,
            options,
            visited,
        }
    }
}

#[cfg(feature = "serde")]
impl Serialize for SerializableTable<'_> {
    fn serialize<S>(&self, serializer: S) -> StdResult<S::Ok, S::Error>
    where
        S: Serializer,
    {
        use crate::serde::de::{check_value_for_skip, MapPairs, RecursionGuard};
        use crate::value::SerializableValue;

        let convert_result = |res: Result<()>, serialize_err: Option<S::Error>| match res {
            Ok(v) => Ok(v),
            Err(Error::SerializeError(_)) if serialize_err.is_some() => Err(serialize_err.unwrap()),
            Err(Error::SerializeError(msg)) => Err(serde::ser::Error::custom(msg)),
            Err(err) => Err(serde::ser::Error::custom(err.to_string())),
        };

        let options = self.options;
        let visited = &self.visited;
        let _guard = RecursionGuard::new(self.table, visited);

        // Array
        let len = self.table.raw_len();
        if len > 0
            || self.table.is_array()
            || (self.options.encode_empty_tables_as_array && self.table.is_empty())
        {
            let mut seq = serializer.serialize_seq(Some(len))?;
            let mut serialize_err = None;
            let res = self.table.for_each_value::<Value>(|value| {
                let skip = check_value_for_skip(&value, self.options, visited)
                    .map_err(|err| Error::SerializeError(err.to_string()))?;
                if skip {
                    // continue iteration
                    return Ok(());
                }
                seq.serialize_element(&SerializableValue::new(&value, options, Some(visited)))
                    .map_err(|err| {
                        serialize_err = Some(err);
                        Error::SerializeError(StdString::new())
                    })
            });
            convert_result(res, serialize_err)?;
            return seq.end();
        }

        // HashMap
        let mut map = serializer.serialize_map(None)?;
        let mut serialize_err = None;
        let mut process_pair = |key, value| {
            let skip_key = check_value_for_skip(&key, self.options, visited)
                .map_err(|err| Error::SerializeError(err.to_string()))?;
            let skip_value = check_value_for_skip(&value, self.options, visited)
                .map_err(|err| Error::SerializeError(err.to_string()))?;
            if skip_key || skip_value {
                // continue iteration
                return Ok(());
            }
            map.serialize_entry(
                &SerializableValue::new(&key, options, Some(visited)),
                &SerializableValue::new(&value, options, Some(visited)),
            )
            .map_err(|err| {
                serialize_err = Some(err);
                Error::SerializeError(StdString::new())
            })
        };

        let res = if !self.options.sort_keys {
            // Fast track
            self.table.for_each(process_pair)
        } else {
            MapPairs::new(self.table, self.options.sort_keys)
                .map_err(serde::ser::Error::custom)?
                .try_for_each(|kv| {
                    let (key, value) = kv?;
                    process_pair(key, value)
                })
        };
        convert_result(res, serialize_err)?;
        map.end()
    }
}

/// An iterator over the pairs of a Lua table.
///
/// This struct is created by the [`Table::pairs`] method.
///
/// [`Table::pairs`]: crate::Table::pairs
pub struct TablePairs<'a, K, V> {
    guard: LuaGuard,
    table: &'a Table,
    key: Option<Value>,
    _phantom: PhantomData<(K, V)>,
}

impl<K, V> Iterator for TablePairs<'_, K, V>
where
    K: FromLua,
    V: FromLua,
{
    type Item = Result<(K, V)>;

    fn next(&mut self) -> Option<Self::Item> {
        if let Some(prev_key) = self.key.take() {
            let lua: &RawLua = &self.guard;
            let state = lua.state();

            let res = (|| unsafe {
                let _sg = StackGuard::new(state);
                check_stack(state, 5)?;

                lua.push_ref_at(&self.table.0, state);
                lua.push_value_at(&prev_key, state)?;

                // It must be safe to call `lua_next` unprotected as deleting a key from a table is
                // a permitted operation.
                // It fails only if the key is not found (never existed) which seems impossible scenario.
                if ffi::lua_next(state, -2) != 0 {
                    let key = lua.stack_value_at(-2, None, state)?;
                    Ok(Some((
                        key.clone(),
                        K::from_lua(key, lua.lua())?,
                        V::from_specified_stack(-1, lua, state)?,
                    )))
                } else {
                    Ok(None)
                }
            })();

            match res {
                Ok(Some((key, ret_key, value))) => {
                    self.key = Some(key);
                    Some(Ok((ret_key, value)))
                }
                Ok(None) => None,
                Err(e) => Some(Err(e)),
            }
        } else {
            None
        }
    }
}

/// An iterator over the sequence part of a Lua table.
///
/// This struct is created by the [`Table::sequence_values`] method.
///
/// [`Table::sequence_values`]: crate::Table::sequence_values
pub struct TableSequence<'a, V> {
    guard: LuaGuard,
    table: &'a Table,
    index: Integer,
    _phantom: PhantomData<V>,
}

impl<V> Iterator for TableSequence<'_, V>
where
    V: FromLua,
{
    type Item = Result<V>;

    fn next(&mut self) -> Option<Self::Item> {
        let lua: &RawLua = &self.guard;
        let state = lua.state();
        unsafe {
            let _sg = StackGuard::new(state);
            if let Err(err) = check_stack(state, 1) {
                return Some(Err(err));
            }

            lua.push_ref_at(&self.table.0, state);
            match ffi::lua_rawgeti(state, -1, self.index) {
                ffi::LUA_TNIL => None,
                _ => {
                    self.index += 1;
                    Some(V::from_specified_stack(-1, lua, state))
                }
            }
        }
    }
}

#[cfg(test)]
mod assertions {
    use super::*;

    #[cfg(not(feature = "send"))]
    static_assertions::assert_not_impl_any!(Table: Send);
    #[cfg(feature = "send")]
    static_assertions::assert_impl_all!(Table: Send, Sync);
}<|MERGE_RESOLUTION|>--- conflicted
+++ resolved
@@ -12,12 +12,6 @@
 use crate::util::{assert_stack, check_stack, get_metatable_ptr, StackGuard};
 use crate::value::{Nil, Value};
 
-<<<<<<< HEAD
-#[cfg(feature = "async")]
-use crate::function::AsyncCallFuture;
-
-=======
->>>>>>> ff76b15a
 #[cfg(feature = "serde")]
 use {
     rustc_hash::FxHashSet,
@@ -896,18 +890,6 @@
         Function(self.0.copy()).call(args)
     }
 
-<<<<<<< HEAD
-    #[cfg(feature = "async")]
-    #[inline]
-    fn call_async<R>(&self, args: impl IntoLuaMulti) -> AsyncCallFuture<R>
-    where
-        R: FromLuaMulti,
-    {
-        Function(self.0.copy()).call_async(args)
-    }
-
-=======
->>>>>>> ff76b15a
     #[inline]
     fn call_method<R>(&self, name: &str, args: impl IntoLuaMulti) -> Result<R>
     where
@@ -916,17 +898,6 @@
         self.call_function(name, (self, args))
     }
 
-<<<<<<< HEAD
-    #[cfg(feature = "async")]
-    fn call_async_method<R>(&self, name: &str, args: impl IntoLuaMulti) -> AsyncCallFuture<R>
-    where
-        R: FromLuaMulti,
-    {
-        self.call_async_function(name, (self, args))
-    }
-
-=======
->>>>>>> ff76b15a
     #[inline]
     fn call_function<R: FromLuaMulti>(&self, name: &str, args: impl IntoLuaMulti) -> Result<R> {
         match self.get(name)? {
@@ -938,25 +909,6 @@
         }
     }
 
-<<<<<<< HEAD
-    #[cfg(feature = "async")]
-    #[inline]
-    fn call_async_function<R>(&self, name: &str, args: impl IntoLuaMulti) -> AsyncCallFuture<R>
-    where
-        R: FromLuaMulti,
-    {
-        match self.get(name) {
-            Ok(Value::Function(func)) => func.call_async(args),
-            Ok(val) => {
-                let msg = format!("attempt to call a {} value (function '{name}')", val.type_name());
-                AsyncCallFuture::error(Error::RuntimeError(msg))
-            }
-            Err(err) => AsyncCallFuture::error(err),
-        }
-    }
-
-=======
->>>>>>> ff76b15a
     #[inline]
     fn to_string(&self) -> Result<StdString> {
         Value::Table(Table(self.0.copy())).to_string()
