use std::collections::HashSet;
use std::fmt;
use std::marker::PhantomData;
use std::os::raw::{c_int, c_void};
use std::string::String as StdString;

use crate::error::{Error, Result};
use crate::function::Function;
use crate::state::{LuaGuard, RawLua};
use crate::traits::{FromLua, FromLuaMulti, IntoLua, IntoLuaMulti, ObjectLike};
use crate::types::{Integer, LuaType, ValueRef};
use crate::util::{assert_stack, check_stack, get_metatable_ptr, StackGuard};
use crate::value::{Nil, Value};
use crate::WeakLua;

#[cfg(feature = "serde")]
use {
    rustc_hash::FxHashSet,
    serde::ser::{Serialize, SerializeMap, SerializeSeq, Serializer},
    std::{cell::RefCell, rc::Rc, result::Result as StdResult},
};

/// Handle to an internal Lua table.
#[derive(Clone, PartialEq)]
pub struct Table(pub(crate) ValueRef);

impl Table {
    /// Sets a key-value pair in the table.
    ///
    /// If the value is `nil`, this will effectively remove the pair.
    ///
    /// This might invoke the `__newindex` metamethod. Use the [`raw_set`] method if that is not
    /// desired.
    ///
    /// # Examples
    ///
    /// Export a value as a global to make it usable from Lua:
    ///
    /// ```
    /// # use mluau::{Lua, Result};
    /// # fn main() -> Result<()> {
    /// # let lua = Lua::new();
    /// let globals = lua.globals();
    ///
    /// globals.set("assertions", cfg!(debug_assertions))?;
    ///
    /// lua.load(r#"
    ///     if assertions == true then
    ///         -- ...
    ///     elseif assertions == false then
    ///         -- ...
    ///     else
    ///         error("assertions neither on nor off?")
    ///     end
    /// "#).exec()?;
    /// # Ok(())
    /// # }
    /// ```
    ///
    /// [`raw_set`]: Table::raw_set
    pub fn set(&self, key: impl IntoLua, value: impl IntoLua) -> Result<()> {
        // Fast track (skip protected call)
        if !self.has_metatable() {
            return self.raw_set(key, value);
        }

        self.set_protected(key, value)
    }

    pub(crate) fn set_protected(&self, key: impl IntoLua, value: impl IntoLua) -> Result<()> {
        let lua = self.0.lua.lock();
        let state = lua.state();
        unsafe {
            let _sg = StackGuard::new(state);
            check_stack(state, 5)?;

            lua.push_ref_at(&self.0, state);
            key.push_into_specified_stack(&lua, state)?;
            value.push_into_specified_stack(&lua, state)?;
            protect_lua!(state, 3, 0, fn(state) ffi::lua_settable(state, -3))
        }
    }

    /// Gets the value associated to `key` from the table.
    ///
    /// If no value is associated to `key`, returns the `nil` value.
    ///
    /// This might invoke the `__index` metamethod. Use the [`raw_get`] method if that is not
    /// desired.
    ///
    /// # Examples
    ///
    /// Query the version of the Lua interpreter:
    ///
    /// ```
    /// # use mluau::{Lua, Result};
    /// # fn main() -> Result<()> {
    /// # let lua = Lua::new();
    /// let globals = lua.globals();
    ///
    /// let version: String = globals.get("_VERSION")?;
    /// println!("Lua version: {}", version);
    /// # Ok(())
    /// # }
    /// ```
    ///
    /// [`raw_get`]: Table::raw_get
    pub fn get<V: FromLua>(&self, key: impl IntoLua) -> Result<V> {
        // Fast track (skip protected call)
        if !self.has_metatable() {
            return self.raw_get(key);
        }

        self.get_protected(key)
    }

    pub(crate) fn get_protected<V: FromLua>(&self, key: impl IntoLua) -> Result<V> {
        let lua = self.0.lua.lock();
        let state = lua.state();
        unsafe {
            let _sg = StackGuard::new(state);
            check_stack(state, 4)?;

            lua.push_ref_at(&self.0, state);
            key.push_into_specified_stack(&lua, state)?;
            protect_lua!(state, 2, 1, fn(state) ffi::lua_gettable(state, -2))?;

            V::from_specified_stack(-1, &lua, state)
        }
    }

    /// Checks whether the table contains a non-nil value for `key`.
    ///
    /// This might invoke the `__index` metamethod.
    pub fn contains_key(&self, key: impl IntoLua) -> Result<bool> {
        Ok(self.get::<Value>(key)? != Value::Nil)
    }

    /// Appends a value to the back of the table.
    ///
    /// This might invoke the `__len` and `__newindex` metamethods.
    pub fn push(&self, value: impl IntoLua) -> Result<()> {
        // Fast track (skip protected call)
        if !self.has_metatable() {
            return self.raw_push(value);
        }

        let lua = self.0.lua.lock();
        let state = lua.state();
        unsafe {
            let _sg = StackGuard::new(state);
            check_stack(state, 4)?;

            lua.push_ref_at(&self.0, state);
            value.push_into_specified_stack(&lua, state)?;
            protect_lua!(state, 2, 0, fn(state) {
                let len = ffi::luaL_len(state, -2) as Integer;
                ffi::lua_seti(state, -2, len + 1);
            })?
        }
        Ok(())
    }

    /// Removes the last element from the table and returns it.
    ///
    /// This might invoke the `__len` and `__newindex` metamethods.
    pub fn pop<V: FromLua>(&self) -> Result<V> {
        // Fast track (skip protected call)
        if !self.has_metatable() {
            return self.raw_pop();
        }

        let lua = self.0.lua.lock();
        let state = lua.state();
        unsafe {
            let _sg = StackGuard::new(state);
            check_stack(state, 4)?;

            lua.push_ref_at(&self.0, state);
            protect_lua!(state, 1, 1, fn(state) {
                let len = ffi::luaL_len(state, -1) as Integer;
                ffi::lua_geti(state, -1, len);
                ffi::lua_pushnil(state);
                ffi::lua_seti(state, -3, len);
            })?;
            V::from_specified_stack(-1, &lua, state)
        }
    }

    /// Compares two tables for equality.
    ///
    /// Tables are compared by reference first.
    /// If they are not primitively equals, then mlua will try to invoke the `__eq` metamethod.
    /// mlua will check `self` first for the metamethod, then `other` if not found.
    ///
    /// # Examples
    ///
    /// Compare two tables using `__eq` metamethod:
    ///
    /// ```
    /// # use mluau::{Lua, Result, Table};
    /// # fn main() -> Result<()> {
    /// # let lua = Lua::new();
    /// let table1 = lua.create_table()?;
    /// table1.set(1, "value")?;
    ///
    /// let table2 = lua.create_table()?;
    /// table2.set(2, "value")?;
    ///
    /// let always_equals_mt = lua.create_table()?;
    /// always_equals_mt.set("__eq", lua.create_function(|_, (_t1, _t2): (Table, Table)| Ok(true))?)?;
    /// table2.set_metatable(Some(always_equals_mt))?;
    ///
    /// assert!(table1.equals(&table1.clone())?);
    /// assert!(table1.equals(&table2)?);
    /// # Ok(())
    /// # }
    /// ```
    pub fn equals(&self, other: &Self) -> Result<bool> {
        if self == other {
            return Ok(true);
        }

        // Compare using `__eq` metamethod if exists
        // First, check the self for the metamethod.
        // If self does not define it, then check the other table.
        if let Some(mt) = self.metatable() {
            if mt.contains_key("__eq")? {
                return mt.get::<Function>("__eq")?.call((self, other));
            }
        }
        if let Some(mt) = other.metatable() {
            if mt.contains_key("__eq")? {
                return mt.get::<Function>("__eq")?.call((self, other));
            }
        }

        Ok(false)
    }

    /// Sets a key-value pair without invoking metamethods.
    pub fn raw_set(&self, key: impl IntoLua, value: impl IntoLua) -> Result<()> {
        let lua = self.0.lua.lock();
        let state = lua.state();
        unsafe {
            #[cfg(feature = "luau")]
            self.check_readonly_write(&lua)?;

            let _sg = StackGuard::new(state);
            check_stack(state, 5)?;

            lua.push_ref_at(&self.0, state);
            key.push_into_specified_stack(&lua, state)?;
            value.push_into_specified_stack(&lua, state)?;

            if lua.unlikely_memory_error() {
                ffi::lua_rawset(state, -3);
                ffi::lua_pop(state, 1);
                Ok(())
            } else {
                protect_lua!(state, 3, 0, fn(state) ffi::lua_rawset(state, -3))
            }
        }
    }

    /// Gets the value associated to `key` without invoking metamethods.
    pub fn raw_get<V: FromLua>(&self, key: impl IntoLua) -> Result<V> {
        let lua = self.0.lua.lock();
        let state = lua.state();
        unsafe {
            let _sg = StackGuard::new(state);
            check_stack(state, 3)?;

            lua.push_ref_at(&self.0, state);
            key.push_into_specified_stack(&lua, state)?;
            ffi::lua_rawget(state, -2);

            V::from_specified_stack(-1, &lua, state)
        }
    }

    /// Inserts element value at position `idx` to the table, shifting up the elements from
    /// `table[idx]`.
    ///
    /// The worst case complexity is O(n), where n is the table length.
    pub fn raw_insert(&self, idx: Integer, value: impl IntoLua) -> Result<()> {
        let size = self.raw_len() as Integer;
        if idx < 1 || idx > size + 1 {
            return Err(Error::runtime("index out of bounds"));
        }

        let lua = self.0.lua.lock();
        let state = lua.state();
        unsafe {
            let _sg = StackGuard::new(state);
            check_stack(state, 5)?;

            lua.push_ref_at(&self.0, state);
            value.push_into_specified_stack(&lua, state)?;
            protect_lua!(state, 2, 0, |state| {
                for i in (idx..=size).rev() {
                    // table[i+1] = table[i]
                    ffi::lua_rawgeti(state, -2, i);
                    ffi::lua_rawseti(state, -3, i + 1);
                }
                ffi::lua_rawseti(state, -2, idx)
            })
        }
    }

    /// Appends a value to the back of the table without invoking metamethods.
    pub fn raw_push(&self, value: impl IntoLua) -> Result<()> {
        let lua = self.0.lua.lock();
        let state = lua.state();
        unsafe {
            #[cfg(feature = "luau")]
            self.check_readonly_write(&lua)?;

            let _sg = StackGuard::new(state);
            check_stack(state, 4)?;

            lua.push_ref_at(&self.0, state);
            value.push_into_specified_stack(&lua, state)?;

            unsafe fn callback(state: *mut ffi::lua_State) {
                let len = ffi::lua_rawlen(state, -2) as Integer;
                ffi::lua_rawseti(state, -2, len + 1);
            }

            if lua.unlikely_memory_error() {
                callback(state);
            } else {
                protect_lua!(state, 2, 0, fn(state) callback(state))?;
            }
        }
        Ok(())
    }

    /// Removes the last element from the table and returns it, without invoking metamethods.
    pub fn raw_pop<V: FromLua>(&self) -> Result<V> {
        let lua = self.0.lua.lock();
        let state = lua.state();
        unsafe {
            #[cfg(feature = "luau")]
            self.check_readonly_write(&lua)?;

            let _sg = StackGuard::new(state);
            check_stack(state, 3)?;

            lua.push_ref_at(&self.0, state);
            let len = ffi::lua_rawlen(state, -1) as Integer;
            ffi::lua_rawgeti(state, -1, len);
            // Set slot to nil (it must be safe to do)
            ffi::lua_pushnil(state);
            ffi::lua_rawseti(state, -3, len);

            V::from_specified_stack(-1, &lua, state)
        }
    }

    /// Removes a key from the table.
    ///
    /// If `key` is an integer, mlua shifts down the elements from `table[key+1]`,
    /// and erases element `table[key]`. The complexity is `O(n)` in the worst case,
    /// where `n` is the table length.
    ///
    /// For other key types this is equivalent to setting `table[key] = nil`.
    pub fn raw_remove(&self, key: impl IntoLua) -> Result<()> {
        let lua = self.0.lua.lock();
        let state = lua.state();
        let key = key.into_lua(lua.lua())?;
        match key {
            Value::Integer(idx) => {
                let size = self.raw_len() as Integer;
                if idx < 1 || idx > size {
                    return Err(Error::runtime("index out of bounds"));
                }
                unsafe {
                    let _sg = StackGuard::new(state);
                    check_stack(state, 4)?;

                    lua.push_ref_at(&self.0, state);
                    protect_lua!(state, 1, 0, |state| {
                        for i in idx..size {
                            ffi::lua_rawgeti(state, -1, i + 1);
                            ffi::lua_rawseti(state, -2, i);
                        }
                        ffi::lua_pushnil(state);
                        ffi::lua_rawseti(state, -2, size);
                    })
                }
            }
            _ => self.raw_set(key, Nil),
        }
    }

    /// Clears the table, removing all keys and values from array and hash parts,
    /// without invoking metamethods.
    ///
    /// This method is useful to clear the table while keeping its capacity.
    pub fn clear(&self) -> Result<()> {
        let lua = self.0.lua.lock();
        unsafe {
            #[cfg(feature = "luau")]
            {
                self.check_readonly_write(&lua)?;
                ffi::lua_cleartable(lua.ref_thread(self.0.aux_thread), self.0.index);
            }

            #[cfg(not(feature = "luau"))]
            {
                let state = lua.state();
                check_stack(state, 4)?;

                lua.push_ref_at(&self.0, state);

                // Clear array part
                for i in 1..=ffi::lua_rawlen(state, -1) {
                    ffi::lua_pushnil(state);
                    ffi::lua_rawseti(state, -2, i as Integer);
                }

                // Clear hash part
                // It must be safe as long as we don't use invalid keys
                ffi::lua_pushnil(state);
                while ffi::lua_next(state, -2) != 0 {
                    ffi::lua_pop(state, 1); // pop value
                    ffi::lua_pushvalue(state, -1); // copy key
                    ffi::lua_pushnil(state);
                    ffi::lua_rawset(state, -4);
                }
            }
        }

        Ok(())
    }

    /// Returns the result of the Lua `#` operator.
    ///
    /// This might invoke the `__len` metamethod. Use the [`Table::raw_len`] method if that is not
    /// desired.
    pub fn len(&self) -> Result<Integer> {
        // Fast track (skip protected call)
        if !self.has_metatable() {
            return Ok(self.raw_len() as Integer);
        }

        let lua = self.0.lua.lock();
        let state = lua.state();
        unsafe {
            let _sg = StackGuard::new(state);
            check_stack(state, 4)?;

            lua.push_ref_at(&self.0, state);
            protect_lua!(state, 1, 0, |state| ffi::luaL_len(state, -1))
        }
    }

    /// Returns the result of the Lua `#` operator, without invoking the `__len` metamethod.
    pub fn raw_len(&self) -> usize {
        let lua = self.0.lua.lock();
        unsafe { ffi::lua_rawlen(lua.ref_thread(self.0.aux_thread), self.0.index) }
    }

    /// Returns `true` if the table is empty, without invoking metamethods.
    ///
    /// It checks both the array part and the hash part.
    pub fn is_empty(&self) -> bool {
        let lua = self.0.lua.lock();
        let ref_thread = lua.ref_thread(self.0.aux_thread);
        unsafe {
            ffi::lua_pushnil(ref_thread);
            if ffi::lua_next(ref_thread, self.0.index) == 0 {
                return true;
            }
            ffi::lua_pop(ref_thread, 2);
        }
        false
    }

    /// Returns a reference to the metatable of this table, or `None` if no metatable is set.
    ///
    /// Unlike the [`getmetatable`] Lua function, this method ignores the `__metatable` field.
    ///
    /// [`getmetatable`]: https://www.lua.org/manual/5.4/manual.html#pdf-getmetatable
    pub fn metatable(&self) -> Option<Table> {
        let lua = self.0.lua.lock();
        let ref_thread = lua.ref_thread(self.0.aux_thread);
        unsafe {
            if ffi::lua_getmetatable(ref_thread, self.0.index) == 0 {
                None
            } else {
                Some(Table(lua.pop_ref_at(ref_thread)))
            }
        }
    }

    /// Sets or removes the metatable of this table.
    ///
    /// If `metatable` is `None`, the metatable is removed (if no metatable is set, this does
    /// nothing).
    pub fn set_metatable(&self, metatable: Option<Table>) -> Result<()> {
        // Workaround to throw readonly error without returning Result
        #[cfg(feature = "luau")]
        if self.is_readonly() {
            return Err(Error::runtime("attempt to modify a readonly table"));
        }

        let lua = self.0.lua.lock();
        let state = lua.state();
        unsafe {
            let _sg = StackGuard::new(state);
            assert_stack(state, 2);

            lua.push_ref_at(&self.0, state);
            if let Some(metatable) = &metatable {
                lua.push_ref_at(&metatable.0, state);
            } else {
                ffi::lua_pushnil(state);
            }
            ffi::lua_setmetatable(state, -2);
        }

        Ok(())
    }

    /// Returns true if the table has metatable attached.
    #[doc(hidden)]
    #[inline]
    pub fn has_metatable(&self) -> bool {
        let lua = self.0.lua.lock();
        unsafe { !get_metatable_ptr(lua.ref_thread(self.0.aux_thread), self.0.index).is_null() }
    }

    /// Sets `readonly` attribute on the table.
    #[cfg(any(feature = "luau", doc))]
    #[cfg_attr(docsrs, doc(cfg(feature = "luau")))]
    pub fn set_readonly(&self, enabled: bool) {
        let lua = self.0.lua.lock();
        let ref_thread = lua.ref_thread(self.0.aux_thread);
        unsafe {
            ffi::lua_setreadonly(ref_thread, self.0.index, enabled as _);
            if !enabled {
                // Reset "safeenv" flag
                ffi::lua_setsafeenv(ref_thread, self.0.index, 0);
            }
        }
    }

    /// Returns `readonly` attribute of the table.
    #[cfg(any(feature = "luau", doc))]
    #[cfg_attr(docsrs, doc(cfg(feature = "luau")))]
    pub fn is_readonly(&self) -> bool {
        let lua = self.0.lua.lock();
        let ref_thread = lua.ref_thread(self.0.aux_thread);
        unsafe { ffi::lua_getreadonly(ref_thread, self.0.index) != 0 }
    }

    /// Controls `safeenv` attribute on the table.
    ///
    /// This a special flag that activates some performance optimizations for environment tables.
    /// In particular, it controls:
    /// - Optimization of import resolution (cache values of constant keys).
    /// - Fast-path for built-in iteration with pairs/ipairs.
    /// - Fast-path for some built-in functions (fastcall).
    ///
    /// For `safeenv` environments, monkey patching or modifying values may not work as expected.
    #[cfg(any(feature = "luau", doc))]
    #[cfg_attr(docsrs, doc(cfg(feature = "luau")))]
    pub fn set_safeenv(&self, enabled: bool) {
        let lua = self.0.lua.lock();
        unsafe { ffi::lua_setsafeenv(lua.ref_thread(self.0.aux_thread), self.0.index, enabled as _) };
    }

    /// Converts this table to a generic C pointer.
    ///
    /// Different tables will give different pointers.
    /// There is no way to convert the pointer back to its original value.
    ///
    /// Typically this function is used only for hashing and debug information.
    #[inline]
    pub fn to_pointer(&self) -> *const c_void {
        self.0.to_pointer()
    }

    /// Returns an iterator over the pairs of the table.
    ///
    /// This works like the Lua `pairs` function, but does not invoke the `__pairs` metamethod.
    ///
    /// The pairs are wrapped in a [`Result`], since they are lazily converted to `K` and `V` types.
    ///
    /// # Examples
    ///
    /// Iterate over all globals:
    ///
    /// ```
    /// # use mluau::{Lua, Result, Value};
    /// # fn main() -> Result<()> {
    /// # let lua = Lua::new();
    /// let globals = lua.globals();
    ///
    /// for pair in globals.pairs::<Value, Value>() {
    ///     let (key, value) = pair?;
    /// #   let _ = (key, value);   // used
    ///     // ...
    /// }
    /// # Ok(())
    /// # }
    /// ```
    ///
    /// [Lua manual]: http://www.lua.org/manual/5.4/manual.html#pdf-next
    pub fn pairs<K: FromLua, V: FromLua>(&self) -> TablePairs<'_, K, V> {
        TablePairs {
            guard: self.0.lua.lock(),
            table: self,
            key: Some(Nil),
            _phantom: PhantomData,
        }
    }

    /// Same as ``pairs`` but the iterator owns the `Table` reference (so no lifetime is needed).
    pub fn pairs_owned<K: FromLua, V: FromLua>(&self) -> TablePairsOwned<K, V> {
        TablePairsOwned {
            guard: self.0.lua.lock(),
            table: self.clone(),
            key: Some(Nil),
            _phantom: PhantomData,
        }
    }

    /// Iterates over the pairs of the table, invoking the given closure on each pair.
    ///
    /// This method is similar to [`Table::pairs`], but optimized for performance.
    /// It does not invoke the `__pairs` metamethod.
    pub fn for_each<K, V>(&self, mut f: impl FnMut(K, V) -> Result<()>) -> Result<()>
    where
        K: FromLua,
        V: FromLua,
    {
        let lua = self.0.lua.lock();
        let state = lua.state();
        unsafe {
            let _sg = StackGuard::new(state);
            check_stack(state, 5)?;

            lua.push_ref_at(&self.0, state);
            ffi::lua_pushnil(state);
            while ffi::lua_next(state, -2) != 0 {
                let k = K::from_specified_stack(-2, &lua, state)?;
                let v = V::from_specified_stack(-1, &lua, state)?;
                f(k, v)?;
                // Keep key for next iteration
                ffi::lua_pop(state, 1);
            }
        }
        Ok(())
    }

    /// Returns an iterator over all values in the sequence part of the table.
    ///
    /// The iterator will yield all values `t[1]`, `t[2]` and so on, until a `nil` value is
    /// encountered. This mirrors the behavior of Lua's `ipairs` function but does not invoke
    /// any metamethods.
    ///
    /// # Examples
    ///
    /// ```
    /// # use mluau::{Lua, Result, Table};
    /// # fn main() -> Result<()> {
    /// # let lua = Lua::new();
    /// let my_table: Table = lua.load(r#"
    ///     {
    ///         [1] = 4,
    ///         [2] = 5,
    ///         [4] = 7,
    ///         key = 2
    ///     }
    /// "#).eval()?;
    ///
    /// let expected = [4, 5];
    /// for (&expected, got) in expected.iter().zip(my_table.sequence_values::<u32>()) {
    ///     assert_eq!(expected, got?);
    /// }
    /// # Ok(())
    /// # }
    /// ```
    pub fn sequence_values<V: FromLua>(&self) -> TableSequence<'_, V> {
        TableSequence {
            guard: self.0.lua.lock(),
            table: self,
            index: 1,
            _phantom: PhantomData,
        }
    }

    /// Iterates over the sequence part of the table, invoking the given closure on each value.
    #[doc(hidden)]
    pub fn for_each_value<V>(&self, mut f: impl FnMut(V) -> Result<()>) -> Result<()>
    where
        V: FromLua,
    {
        let lua = self.0.lua.lock();
        let state = lua.state();
        unsafe {
            let _sg = StackGuard::new(state);
            check_stack(state, 4)?;

            lua.push_ref_at(&self.0, state);
            let len = ffi::lua_rawlen(state, -1);
            for i in 1..=len {
                ffi::lua_rawgeti(state, -1, i as _);
                f(V::from_specified_stack(-1, &lua, state)?)?;
                ffi::lua_pop(state, 1);
            }
        }
        Ok(())
    }

    /// Sets element value at position `idx` without invoking metamethods.
    #[doc(hidden)]
    pub fn raw_seti(&self, idx: usize, value: impl IntoLua) -> Result<()> {
        let lua = self.0.lua.lock();
        let state = lua.state();
        unsafe {
            #[cfg(feature = "luau")]
            self.check_readonly_write(&lua)?;

            let _sg = StackGuard::new(state);
            check_stack(state, 5)?;

            lua.push_ref_at(&self.0, state);
            value.push_into_specified_stack(&lua, state)?;

            let idx = idx.try_into().unwrap();
            if lua.unlikely_memory_error() {
                ffi::lua_rawseti(state, -2, idx);
            } else {
                protect_lua!(state, 2, 0, |state| ffi::lua_rawseti(state, -2, idx))?;
            }
        }
        Ok(())
    }

    #[cfg(feature = "serde")]
    pub(crate) fn is_array(&self) -> bool {
        let lua = self.0.lua.lock();
        let state = lua.state();
        unsafe {
            let _sg = StackGuard::new(state);
            assert_stack(state, 3);

            lua.push_ref_at(&self.0, state);
            if ffi::lua_getmetatable(state, -1) == 0 {
                return false;
            }
            crate::serde::push_array_metatable(state);
            ffi::lua_rawequal(state, -1, -2) != 0
        }
    }

    #[cfg(feature = "luau")]
    #[inline(always)]
    fn check_readonly_write(&self, lua: &RawLua) -> Result<()> {
        if unsafe { ffi::lua_getreadonly(lua.ref_thread(self.0.aux_thread), self.0.index) != 0 } {
            return Err(Error::runtime("attempt to modify a readonly table"));
        }
        Ok(())
    }

    pub(crate) fn fmt_pretty(
        &self,
        fmt: &mut fmt::Formatter,
        ident: usize,
        visited: &mut HashSet<*const c_void>,
    ) -> fmt::Result {
        visited.insert(self.to_pointer());

        // Collect key/value pairs into a vector so we can sort them
        let mut pairs = self.pairs::<Value, Value>().flatten().collect::<Vec<_>>();
        // Sort keys
        pairs.sort_by(|(a, _), (b, _)| a.sort_cmp(b));
        let is_sequence = (pairs.iter().enumerate())
            .all(|(i, (k, _))| matches!(k, Value::Integer(n) if *n == (i + 1) as Integer));
        if pairs.is_empty() {
            return write!(fmt, "{{}}");
        }
        writeln!(fmt, "{{")?;
        if is_sequence {
            // Format as list
            for (_, value) in pairs {
                write!(fmt, "{}", " ".repeat(ident + 2))?;
                value.fmt_pretty(fmt, true, ident + 2, visited)?;
                writeln!(fmt, ",")?;
            }
        } else {
            fn is_simple_key(key: &[u8]) -> bool {
                key.iter().take(1).all(|c| c.is_ascii_alphabetic() || *c == b'_')
                    && key.iter().all(|c| c.is_ascii_alphanumeric() || *c == b'_')
            }

            for (key, value) in pairs {
                match key {
                    Value::String(key) if is_simple_key(&key.as_bytes()) => {
                        write!(fmt, "{}{}", " ".repeat(ident + 2), key.display())?;
                        write!(fmt, " = ")?;
                    }
                    _ => {
                        write!(fmt, "{}[", " ".repeat(ident + 2))?;
                        key.fmt_pretty(fmt, false, ident + 2, visited)?;
                        write!(fmt, "] = ")?;
                    }
                }
                value.fmt_pretty(fmt, true, ident + 2, visited)?;
                writeln!(fmt, ",")?;
            }
        }
        write!(fmt, "{}}}", " ".repeat(ident))
    }

    #[doc(hidden)]
    pub fn weak_lua(&self) -> WeakLua {
        self.0.lua.clone()
    }
}

impl fmt::Debug for Table {
    fn fmt(&self, fmt: &mut fmt::Formatter) -> fmt::Result {
        if fmt.alternate() {
            return self.fmt_pretty(fmt, 0, &mut HashSet::new());
        }
        fmt.debug_tuple("Table").field(&self.0).finish()
    }
}

impl<T> PartialEq<[T]> for Table
where
    T: IntoLua + Clone,
{
    fn eq(&self, other: &[T]) -> bool {
        let lua = self.0.lua.lock();
        let state = lua.state();
        unsafe {
            let _sg = StackGuard::new(state);
            assert_stack(state, 4);

            lua.push_ref_at(&self.0, state);

            let len = ffi::lua_rawlen(state, -1);
            for i in 0..len {
                ffi::lua_rawgeti(state, -1, (i + 1) as _);
                let val = lua.pop_value_at(state).unwrap_or(Nil);
                if val == Nil {
                    return i == other.len();
                }
                match other.get(i).map(|v| v.clone().into_lua(lua.lua())) {
                    Some(Ok(other_val)) if val == other_val => continue,
                    _ => return false,
                }
            }
        }
        true
    }
}

impl<T> PartialEq<&[T]> for Table
where
    T: IntoLua + Clone,
{
    #[inline]
    fn eq(&self, other: &&[T]) -> bool {
        self == *other
    }
}

impl<T, const N: usize> PartialEq<[T; N]> for Table
where
    T: IntoLua + Clone,
{
    #[inline]
    fn eq(&self, other: &[T; N]) -> bool {
        self == &other[..]
    }
}

impl LuaType for Table {
    const TYPE_ID: c_int = ffi::LUA_TTABLE;
}

impl ObjectLike for Table {
    #[inline]
    fn get<V: FromLua>(&self, key: impl IntoLua) -> Result<V> {
        self.get(key)
    }

    #[inline]
    fn set(&self, key: impl IntoLua, value: impl IntoLua) -> Result<()> {
        self.set(key, value)
    }

    #[inline]
    fn call<R>(&self, args: impl IntoLuaMulti) -> Result<R>
    where
        R: FromLuaMulti,
    {
        // Convert table to a function and call via pcall that respects the `__call` metamethod.
        Function(self.0.clone()).call(args)
    }

<<<<<<< HEAD
=======
    #[cfg(feature = "async")]
    #[inline]
    fn call_async<R>(&self, args: impl IntoLuaMulti) -> AsyncCallFuture<R>
    where
        R: FromLuaMulti,
    {
        Function(self.0.clone()).call_async(args)
    }

>>>>>>> 75c23e58
    #[inline]
    fn call_method<R>(&self, name: &str, args: impl IntoLuaMulti) -> Result<R>
    where
        R: FromLuaMulti,
    {
        self.call_function(name, (self, args))
    }

    #[inline]
    fn call_function<R: FromLuaMulti>(&self, name: &str, args: impl IntoLuaMulti) -> Result<R> {
        match self.get(name)? {
            Value::Function(func) => func.call(args),
            val => {
                let msg = format!("attempt to call a {} value (function '{name}')", val.type_name());
                Err(Error::runtime(msg))
            }
        }
    }

    #[inline]
    fn to_string(&self) -> Result<StdString> {
        Value::Table(Table(self.0.clone())).to_string()
    }
}

/// A wrapped [`Table`] with customized serialization behavior.
#[cfg(feature = "serde")]
pub(crate) struct SerializableTable<'a> {
    table: &'a Table,
    options: crate::serde::de::Options,
    visited: Rc<RefCell<FxHashSet<*const c_void>>>,
}

#[cfg(feature = "serde")]
impl Serialize for Table {
    #[inline]
    fn serialize<S: Serializer>(&self, serializer: S) -> StdResult<S::Ok, S::Error> {
        SerializableTable::new(self, Default::default(), Default::default()).serialize(serializer)
    }
}

#[cfg(feature = "serde")]
impl<'a> SerializableTable<'a> {
    #[inline]
    pub(crate) fn new(
        table: &'a Table,
        options: crate::serde::de::Options,
        visited: Rc<RefCell<FxHashSet<*const c_void>>>,
    ) -> Self {
        Self {
            table,
            options,
            visited,
        }
    }
}

#[cfg(feature = "serde")]
impl Serialize for SerializableTable<'_> {
    fn serialize<S>(&self, serializer: S) -> StdResult<S::Ok, S::Error>
    where
        S: Serializer,
    {
        use crate::serde::de::{check_value_for_skip, MapPairs, RecursionGuard};
        use crate::value::SerializableValue;

        let convert_result = |res: Result<()>, serialize_err: Option<S::Error>| match res {
            Ok(v) => Ok(v),
            Err(Error::SerializeError(_)) if serialize_err.is_some() => Err(serialize_err.unwrap()),
            Err(Error::SerializeError(msg)) => Err(serde::ser::Error::custom(msg)),
            Err(err) => Err(serde::ser::Error::custom(err.to_string())),
        };

        let options = self.options;
        let visited = &self.visited;
        let _guard = RecursionGuard::new(self.table, visited);

        // Array
        let len = self.table.raw_len();
        if len > 0
            || self.table.is_array()
            || (self.options.encode_empty_tables_as_array && self.table.is_empty())
        {
            let mut seq = serializer.serialize_seq(Some(len))?;
            let mut serialize_err = None;
            let res = self.table.for_each_value::<Value>(|value| {
                let skip = check_value_for_skip(&value, self.options, visited)
                    .map_err(|err| Error::SerializeError(err.to_string()))?;
                if skip {
                    // continue iteration
                    return Ok(());
                }
                seq.serialize_element(&SerializableValue::new(&value, options, Some(visited)))
                    .map_err(|err| {
                        serialize_err = Some(err);
                        Error::SerializeError(StdString::new())
                    })
            });
            convert_result(res, serialize_err)?;
            return seq.end();
        }

        // HashMap
        let mut map = serializer.serialize_map(None)?;
        let mut serialize_err = None;
        let mut process_pair = |key, value| {
            let skip_key = check_value_for_skip(&key, self.options, visited)
                .map_err(|err| Error::SerializeError(err.to_string()))?;
            let skip_value = check_value_for_skip(&value, self.options, visited)
                .map_err(|err| Error::SerializeError(err.to_string()))?;
            if skip_key || skip_value {
                // continue iteration
                return Ok(());
            }
            map.serialize_entry(
                &SerializableValue::new(&key, options, Some(visited)),
                &SerializableValue::new(&value, options, Some(visited)),
            )
            .map_err(|err| {
                serialize_err = Some(err);
                Error::SerializeError(StdString::new())
            })
        };

        let res = if !self.options.sort_keys {
            // Fast track
            self.table.for_each(process_pair)
        } else {
            MapPairs::new(self.table, self.options.sort_keys)
                .map_err(serde::ser::Error::custom)?
                .try_for_each(|kv| {
                    let (key, value) = kv?;
                    process_pair(key, value)
                })
        };
        convert_result(res, serialize_err)?;
        map.end()
    }
}

/// An iterator over the pairs of a Lua table.
///
/// This struct is created by the [`Table::pairs`] method.
///
/// [`Table::pairs`]: crate::Table::pairs
pub struct TablePairs<'a, K, V> {
    guard: LuaGuard,
    table: &'a Table,
    key: Option<Value>,
    _phantom: PhantomData<(K, V)>,
}

impl<K, V> Iterator for TablePairs<'_, K, V>
where
    K: FromLua,
    V: FromLua,
{
    type Item = Result<(K, V)>;

    fn next(&mut self) -> Option<Self::Item> {
        if let Some(prev_key) = self.key.take() {
            let lua: &RawLua = &self.guard;
            let state = lua.state();

            let res = (|| unsafe {
                let _sg = StackGuard::new(state);
                check_stack(state, 5)?;

                lua.push_ref_at(&self.table.0, state);
                lua.push_value_at(&prev_key, state)?;

                // It must be safe to call `lua_next` unprotected as deleting a key from a table is
                // a permitted operation.
                // It fails only if the key is not found (never existed) which seems impossible scenario.
                if ffi::lua_next(state, -2) != 0 {
                    let key = lua.stack_value_at(-2, None, state)?;
                    Ok(Some((
                        key.clone(),
                        K::from_lua(key, lua.lua())?,
                        V::from_specified_stack(-1, lua, state)?,
                    )))
                } else {
                    Ok(None)
                }
            })();

            match res {
                Ok(Some((key, ret_key, value))) => {
                    self.key = Some(key);
                    Some(Ok((ret_key, value)))
                }
                Ok(None) => None,
                Err(e) => Some(Err(e)),
            }
        } else {
            None
        }
    }
}

/// An iterator over the pairs of a Lua table.
///
/// This struct is created by the [`Table::pairs`] method.
///
/// [`Table::pairs`]: crate::Table::pairs
pub struct TablePairsOwned<K, V> {
    guard: LuaGuard,
    table: Table,
    key: Option<Value>,
    _phantom: PhantomData<(K, V)>,
}

impl<K, V> Iterator for TablePairsOwned<K, V>
where
    K: FromLua,
    V: FromLua,
{
    type Item = Result<(K, V)>;

    fn next(&mut self) -> Option<Self::Item> {
        if let Some(prev_key) = self.key.take() {
            let lua: &RawLua = &self.guard;
            let state = lua.state();

            let res = (|| unsafe {
                let _sg = StackGuard::new(state);
                check_stack(state, 5)?;

                lua.push_ref_at(&self.table.0, state);
                lua.push_value_at(&prev_key, state)?;

                // It must be safe to call `lua_next` unprotected as deleting a key from a table is
                // a permitted operation.
                // It fails only if the key is not found (never existed) which seems impossible scenario.
                if ffi::lua_next(state, -2) != 0 {
                    let key = lua.stack_value_at(-2, None, state)?;
                    Ok(Some((
                        key.clone(),
                        K::from_lua(key, lua.lua())?,
                        V::from_specified_stack(-1, lua, state)?,
                    )))
                } else {
                    Ok(None)
                }
            })();

            match res {
                Ok(Some((key, ret_key, value))) => {
                    self.key = Some(key);
                    Some(Ok((ret_key, value)))
                }
                Ok(None) => None,
                Err(e) => Some(Err(e)),
            }
        } else {
            None
        }
    }
}

/// An iterator over the sequence part of a Lua table.
///
/// This struct is created by the [`Table::sequence_values`] method.
///
/// [`Table::sequence_values`]: crate::Table::sequence_values
pub struct TableSequence<'a, V> {
    guard: LuaGuard,
    table: &'a Table,
    index: Integer,
    _phantom: PhantomData<V>,
}

impl<V> Iterator for TableSequence<'_, V>
where
    V: FromLua,
{
    type Item = Result<V>;

    fn next(&mut self) -> Option<Self::Item> {
        let lua: &RawLua = &self.guard;
        let state = lua.state();
        unsafe {
            let _sg = StackGuard::new(state);
            if let Err(err) = check_stack(state, 1) {
                return Some(Err(err));
            }

            lua.push_ref_at(&self.table.0, state);
            match ffi::lua_rawgeti(state, -1, self.index) {
                ffi::LUA_TNIL => None,
                _ => {
                    self.index += 1;
                    Some(V::from_specified_stack(-1, lua, state))
                }
            }
        }
    }
}

#[cfg(test)]
mod assertions {
    use super::*;

    #[cfg(not(feature = "send"))]
    static_assertions::assert_not_impl_any!(Table: Send);
    #[cfg(feature = "send")]
    static_assertions::assert_impl_all!(Table: Send, Sync);
}<|MERGE_RESOLUTION|>--- conflicted
+++ resolved
@@ -906,18 +906,6 @@
         Function(self.0.clone()).call(args)
     }
 
-<<<<<<< HEAD
-=======
-    #[cfg(feature = "async")]
-    #[inline]
-    fn call_async<R>(&self, args: impl IntoLuaMulti) -> AsyncCallFuture<R>
-    where
-        R: FromLuaMulti,
-    {
-        Function(self.0.clone()).call_async(args)
-    }
-
->>>>>>> 75c23e58
     #[inline]
     fn call_method<R>(&self, name: &str, args: impl IntoLuaMulti) -> Result<R>
     where
