use std::cell::RefCell;
use std::collections::VecDeque;
use std::ffi::CStr;
use std::io::Result as IoResult;
use std::ops::{Deref, DerefMut};
use std::os::raw::{c_char, c_int, c_void};
use std::path::{Component, Path, PathBuf};
use std::result::Result as StdResult;
use std::{env, fmt, fs, mem, ptr};

use crate::error::{Error, Result};
use crate::function::Function;
use crate::state::{callback_error_ext, Lua};
use crate::table::Table;
use crate::types::MaybeSend;

/// An error that can occur during navigation in the Luau `require-by-string` system.
#[cfg(any(feature = "luau", doc))]
#[cfg_attr(docsrs, doc(cfg(feature = "luau")))]
#[derive(Debug, Clone)]
pub enum NavigateError {
    Ambiguous,
    NotFound,
    Other(Error),
}

#[cfg(feature = "luau")]
trait IntoNavigateResult {
    fn into_nav_result(self) -> Result<ffi::luarequire_NavigateResult>;
}

#[cfg(feature = "luau")]
impl IntoNavigateResult for StdResult<(), NavigateError> {
    fn into_nav_result(self) -> Result<ffi::luarequire_NavigateResult> {
        match self {
            Ok(()) => Ok(ffi::luarequire_NavigateResult::Success),
            Err(NavigateError::Ambiguous) => Ok(ffi::luarequire_NavigateResult::Ambiguous),
            Err(NavigateError::NotFound) => Ok(ffi::luarequire_NavigateResult::NotFound),
            Err(NavigateError::Other(err)) => Err(err),
        }
    }
}

impl From<Error> for NavigateError {
    fn from(err: Error) -> Self {
        NavigateError::Other(err)
    }
}

#[cfg(feature = "luau")]
type WriteResult = ffi::luarequire_WriteResult;

/// A trait for handling modules loading and navigation in the Luau `require-by-string` system.
#[cfg(any(feature = "luau", doc))]
#[cfg_attr(docsrs, doc(cfg(feature = "luau")))]
pub trait Require {
    /// Returns `true` if "require" is permitted for the given chunk name.
    fn is_require_allowed(&self, chunk_name: &str) -> bool;

    /// Resets the internal state to point at the requirer module.
    fn reset(&mut self, chunk_name: &str) -> StdResult<(), NavigateError>;

    /// Resets the internal state to point at an aliased module.
    ///
    /// This function received an exact path from a configuration file.
    /// It's only called when an alias's path cannot be resolved relative to its
    /// configuration file.
    fn jump_to_alias(&mut self, path: &str) -> StdResult<(), NavigateError>;

    // Navigate to parent directory
    fn to_parent(&mut self) -> StdResult<(), NavigateError>;

    /// Navigate to the given child directory.
    fn to_child(&mut self, name: &str) -> StdResult<(), NavigateError>;

    /// Returns whether the context is currently pointing at a module
    fn has_module(&self) -> bool;

    /// Provides a cache key representing the current module.
    ///
    /// This function is only called if `has_module` returns true.
    fn cache_key(&self) -> String;

    /// Returns whether a configuration is present in the current context.
    fn has_config(&self) -> bool;

    /// Returns the contents of the configuration file in the current context.
    ///
    /// This function is only called if `has_config` returns true.
    fn config(&self) -> IoResult<Vec<u8>>;

    /// Returns a loader function for the current module, that when called, loads the module
    /// and returns the result.
    ///
    /// Loader can be sync or async.
    /// This function is only called if `has_module` returns true.
    fn loader(&self, lua: &Lua) -> Result<Function>;
}

impl fmt::Debug for dyn Require {
    fn fmt(&self, f: &mut fmt::Formatter<'_>) -> fmt::Result {
        write!(f, "<dyn Require>")
    }
}

/// The standard implementation of Luau `require-by-string` navigation.
#[derive(Default, Debug)]
pub struct TextRequirer {
    /// An absolute path to the current Luau module (not mapped to a physical file)
    abs_path: PathBuf,
    /// A relative path to the current Luau module (not mapped to a physical file)
    rel_path: PathBuf,
    /// A physical path to the current Luau module, which is a file or a directory with an
    /// `init.lua(u)` file
    resolved_path: Option<PathBuf>,
}

impl TextRequirer {
    /// The prefix used for chunk names in the require system.
    /// Only chunk names starting with this prefix are allowed to be used in `require`.
    const CHUNK_PREFIX: &str = "@";

    /// The file extensions that are considered valid for Luau modules.
    const FILE_EXTENSIONS: &[&str] = &["luau", "lua"];

    /// Creates a new `TextRequirer` instance.
    pub fn new() -> Self {
        Self::default()
    }

    fn normalize_chunk_name(chunk_name: &str) -> &str {
        if let Some((path, line)) = chunk_name.rsplit_once(':') {
            if line.parse::<u32>().is_ok() {
                return path;
            }
        }
        chunk_name
    }

    // Normalizes the path by removing unnecessary components
    fn normalize_path(path: &Path) -> PathBuf {
        let mut components = VecDeque::new();

        for comp in path.components() {
            match comp {
                Component::Prefix(..) | Component::RootDir => {
                    components.push_back(comp);
                }
                Component::CurDir => {}
                Component::ParentDir => {
                    if matches!(components.back(), None | Some(Component::ParentDir)) {
                        components.push_back(Component::ParentDir);
                    } else if matches!(components.back(), Some(Component::Normal(..))) {
                        components.pop_back();
                    }
                }
                Component::Normal(..) => components.push_back(comp),
            }
        }

        if matches!(components.front(), None | Some(Component::Normal(..))) {
            components.push_front(Component::CurDir);
        }

        // Join the components back together
        components.into_iter().collect()
    }

    /// Resolve a Luau module path to a physical file or directory.
    ///
    /// Empty directories without init files are considered valid as "intermediate" directories.
    fn resolve_module(path: &Path) -> StdResult<Option<PathBuf>, NavigateError> {
        let mut found_path = None;

        if path.components().next_back() != Some(Component::Normal("init".as_ref())) {
            let current_ext = (path.extension().and_then(|s| s.to_str()))
                .map(|s| format!("{s}."))
                .unwrap_or_default();
            for ext in Self::FILE_EXTENSIONS {
                let candidate = path.with_extension(format!("{current_ext}{ext}"));
                if candidate.is_file() && found_path.replace(candidate).is_some() {
                    return Err(NavigateError::Ambiguous);
                }
            }
        }
        if path.is_dir() {
            for component in Self::FILE_EXTENSIONS.iter().map(|ext| format!("init.{ext}")) {
                let candidate = path.join(component);
                if candidate.is_file() && found_path.replace(candidate).is_some() {
                    return Err(NavigateError::Ambiguous);
                }
            }

            if found_path.is_none() {
                // Directories without init files are considered valid "intermediate" path
                return Ok(None);
            }
        }

        Ok(Some(found_path.ok_or(NavigateError::NotFound)?))
    }
}

impl Require for TextRequirer {
    fn is_require_allowed(&self, chunk_name: &str) -> bool {
        chunk_name.starts_with(Self::CHUNK_PREFIX)
    }

    fn reset(&mut self, chunk_name: &str) -> StdResult<(), NavigateError> {
        if !chunk_name.starts_with(Self::CHUNK_PREFIX) {
            return Err(NavigateError::NotFound);
        }
        let chunk_name = Self::normalize_chunk_name(&chunk_name[1..]);
        let chunk_path = Self::normalize_path(chunk_name.as_ref());

        if chunk_path.extension() == Some("rs".as_ref()) {
            // Special case for Rust source files, reset to the current directory
            let chunk_filename = chunk_path.file_name().unwrap();
            let cwd = env::current_dir().map_err(|_| NavigateError::NotFound)?;
            self.abs_path = Self::normalize_path(&cwd.join(chunk_filename));
            self.rel_path = ([Component::CurDir, Component::Normal(chunk_filename)].into_iter()).collect();
            self.resolved_path = None;

            return Ok(());
        }

        if chunk_path.is_absolute() {
            let resolved_path = Self::resolve_module(&chunk_path)?;
            self.abs_path = chunk_path.clone();
            self.rel_path = chunk_path;
            self.resolved_path = resolved_path;
        } else {
            // Relative path
            let cwd = env::current_dir().map_err(|_| NavigateError::NotFound)?;
            let abs_path = Self::normalize_path(&cwd.join(&chunk_path));
            let resolved_path = Self::resolve_module(&abs_path)?;
            self.abs_path = abs_path;
            self.rel_path = chunk_path;
            self.resolved_path = resolved_path;
        }

        Ok(())
    }

    fn jump_to_alias(&mut self, path: &str) -> StdResult<(), NavigateError> {
        let path = Self::normalize_path(path.as_ref());
        let resolved_path = Self::resolve_module(&path)?;

        self.abs_path = path.clone();
        self.rel_path = path;
        self.resolved_path = resolved_path;

        Ok(())
    }

    fn to_parent(&mut self) -> StdResult<(), NavigateError> {
        let mut abs_path = self.abs_path.clone();
        if !abs_path.pop() {
            // It's important to return `NotFound` if we reached the root, as it's a "recoverable" error if we
            // cannot go beyond the root directory.
            // Luau "require-by-string` has a special logic to search for config file to resolve aliases.
            return Err(NavigateError::NotFound);
        }
        let mut rel_parent = self.rel_path.clone();
        rel_parent.pop();
        let resolved_path = Self::resolve_module(&abs_path)?;

        self.abs_path = abs_path;
        self.rel_path = Self::normalize_path(&rel_parent);
        self.resolved_path = resolved_path;

        Ok(())
    }

    fn to_child(&mut self, name: &str) -> StdResult<(), NavigateError> {
        let abs_path = self.abs_path.join(name);
        let rel_path = self.rel_path.join(name);
        let resolved_path = Self::resolve_module(&abs_path)?;

        self.abs_path = abs_path;
        self.rel_path = rel_path;
        self.resolved_path = resolved_path;

        Ok(())
    }

    fn has_module(&self) -> bool {
        (self.resolved_path.as_deref())
            .map(Path::is_file)
            .unwrap_or(false)
    }

    fn cache_key(&self) -> String {
        self.resolved_path.as_deref().unwrap().display().to_string()
    }

    fn has_config(&self) -> bool {
        self.abs_path.is_dir() && self.abs_path.join(".luaurc").is_file()
    }

    fn config(&self) -> IoResult<Vec<u8>> {
        fs::read(self.abs_path.join(".luaurc"))
    }

    fn loader(&self, lua: &Lua) -> Result<Function> {
        let name = format!("@{}", self.rel_path.display());
        lua.load(self.resolved_path.as_deref().unwrap())
            .set_name(name)
            .into_function()
    }
}

struct Context(Box<dyn Require>);

impl Deref for Context {
    type Target = dyn Require;

    fn deref(&self) -> &Self::Target {
        &*self.0
    }
}

impl DerefMut for Context {
    fn deref_mut(&mut self) -> &mut Self::Target {
        &mut *self.0
    }
}

macro_rules! try_borrow {
    ($state:expr, $ctx:expr) => {
        match (*($ctx as *const RefCell<Context>)).try_borrow() {
            Ok(ctx) => ctx,
            Err(_) => ffi::luaL_error($state, cstr!("require context is already borrowed")),
        }
    };
}

macro_rules! try_borrow_mut {
    ($state:expr, $ctx:expr) => {
        match (*($ctx as *const RefCell<Context>)).try_borrow_mut() {
            Ok(ctx) => ctx,
            Err(_) => ffi::luaL_error($state, cstr!("require context is already borrowed")),
        }
    };
}

#[cfg(feature = "luau")]
pub(super) unsafe extern "C-unwind" fn init_config(config: *mut ffi::luarequire_Configuration) {
    if config.is_null() {
        return;
    }

    unsafe extern "C-unwind" fn is_require_allowed(
        state: *mut ffi::lua_State,
        ctx: *mut c_void,
        requirer_chunkname: *const c_char,
    ) -> bool {
        if requirer_chunkname.is_null() {
            return false;
        }

        let this = try_borrow!(state, ctx);
        let chunk_name = CStr::from_ptr(requirer_chunkname).to_string_lossy();
        this.is_require_allowed(&chunk_name)
    }

    unsafe extern "C-unwind" fn reset(
        state: *mut ffi::lua_State,
        ctx: *mut c_void,
        requirer_chunkname: *const c_char,
    ) -> ffi::luarequire_NavigateResult {
        let mut this = try_borrow_mut!(state, ctx);
        let chunk_name = CStr::from_ptr(requirer_chunkname).to_string_lossy();
        callback_error_ext(state, ptr::null_mut(), true, move |_, _| {
            this.reset(&chunk_name).into_nav_result()
        })
    }

    unsafe extern "C-unwind" fn jump_to_alias(
        state: *mut ffi::lua_State,
        ctx: *mut c_void,
        path: *const c_char,
    ) -> ffi::luarequire_NavigateResult {
        let mut this = try_borrow_mut!(state, ctx);
        let path = CStr::from_ptr(path).to_string_lossy();
        callback_error_ext(state, ptr::null_mut(), true, move |_, _| {
            this.jump_to_alias(&path).into_nav_result()
        })
    }

    unsafe extern "C-unwind" fn to_parent(
        state: *mut ffi::lua_State,
        ctx: *mut c_void,
    ) -> ffi::luarequire_NavigateResult {
        let mut this = try_borrow_mut!(state, ctx);
        callback_error_ext(state, ptr::null_mut(), true, move |_, _| {
            this.to_parent().into_nav_result()
        })
    }

    unsafe extern "C-unwind" fn to_child(
        state: *mut ffi::lua_State,
        ctx: *mut c_void,
        name: *const c_char,
    ) -> ffi::luarequire_NavigateResult {
        let mut this = try_borrow_mut!(state, ctx);
        let name = CStr::from_ptr(name).to_string_lossy();
        callback_error_ext(state, ptr::null_mut(), true, move |_, _| {
            this.to_child(&name).into_nav_result()
        })
    }

    unsafe extern "C-unwind" fn is_module_present(state: *mut ffi::lua_State, ctx: *mut c_void) -> bool {
        let this = try_borrow!(state, ctx);
        this.has_module()
    }

    unsafe extern "C-unwind" fn get_chunkname(
        _state: *mut ffi::lua_State,
        _ctx: *mut c_void,
        buffer: *mut c_char,
        buffer_size: usize,
        size_out: *mut usize,
    ) -> WriteResult {
        write_to_buffer(buffer, buffer_size, size_out, &[])
    }

    unsafe extern "C-unwind" fn get_loadname(
        _state: *mut ffi::lua_State,
        _ctx: *mut c_void,
        buffer: *mut c_char,
        buffer_size: usize,
        size_out: *mut usize,
    ) -> WriteResult {
        write_to_buffer(buffer, buffer_size, size_out, &[])
    }

    unsafe extern "C-unwind" fn get_cache_key(
        state: *mut ffi::lua_State,
        ctx: *mut c_void,
        buffer: *mut c_char,
        buffer_size: usize,
        size_out: *mut usize,
    ) -> WriteResult {
        let this = try_borrow!(state, ctx);
        let cache_key = this.cache_key();
        write_to_buffer(buffer, buffer_size, size_out, cache_key.as_bytes())
    }

    unsafe extern "C-unwind" fn is_config_present(state: *mut ffi::lua_State, ctx: *mut c_void) -> bool {
        let this = try_borrow!(state, ctx);
        this.has_config()
    }

    unsafe extern "C-unwind" fn get_config(
        state: *mut ffi::lua_State,
        ctx: *mut c_void,
        buffer: *mut c_char,
        buffer_size: usize,
        size_out: *mut usize,
    ) -> WriteResult {
        let this = try_borrow!(state, ctx);
        let config = callback_error_ext(state, ptr::null_mut(), true, move |_, _| Ok(this.config()?));
        write_to_buffer(buffer, buffer_size, size_out, &config)
    }

    unsafe extern "C-unwind" fn load(
        state: *mut ffi::lua_State,
        ctx: *mut c_void,
        _path: *const c_char,
        _chunkname: *const c_char,
        _loadname: *const c_char,
    ) -> c_int {
        let this = try_borrow!(state, ctx);
        callback_error_ext(state, ptr::null_mut(), true, move |extra, _| {
            let rawlua = (*extra).raw_lua();
            let loader = this.loader(rawlua.lua())?;
            rawlua.push_at(state, loader)?;
            Ok(1)
        })
    }

    (*config).is_require_allowed = is_require_allowed;
    (*config).reset = reset;
    (*config).jump_to_alias = jump_to_alias;
    (*config).to_parent = to_parent;
    (*config).to_child = to_child;
    (*config).is_module_present = is_module_present;
    (*config).get_chunkname = get_chunkname;
    (*config).get_loadname = get_loadname;
    (*config).get_cache_key = get_cache_key;
    (*config).is_config_present = is_config_present;
    (*config).get_alias = None;
    (*config).get_config = Some(get_config);
    (*config).load = load;
}

/// Helper function to write data to a buffer
#[cfg(feature = "luau")]
unsafe fn write_to_buffer(
    buffer: *mut c_char,
    buffer_size: usize,
    size_out: *mut usize,
    data: &[u8],
) -> WriteResult {
    // the buffer must be null terminated as it's a c++ `std::string` data() buffer
    let is_null_terminated = data.last() == Some(&0);
    *size_out = data.len() + if is_null_terminated { 0 } else { 1 };
    if *size_out > buffer_size {
        return WriteResult::BufferTooSmall;
    }
    ptr::copy_nonoverlapping(data.as_ptr(), buffer as *mut _, data.len());
    if !is_null_terminated {
        *buffer.add(data.len()) = 0;
    }
    WriteResult::Success
}

#[cfg(feature = "luau")]
pub(super) fn create_require_function<R: Require + MaybeSend + 'static>(
    lua: &Lua,
    require: R,
) -> Result<Function> {
    unsafe extern "C-unwind" fn find_current_file(state: *mut ffi::lua_State) -> c_int {
        let mut ar: ffi::lua_Debug = mem::zeroed();
        for level in 2.. {
            if ffi::lua_getinfo(state, level, cstr!("s"), &mut ar) == 0 {
                ffi::luaL_error(state, cstr!("require is not supported in this context"));
            }
            if CStr::from_ptr(ar.what) != c"C" {
                break;
            }
        }
        ffi::lua_pushstring(state, ar.source);
        1
    }

    unsafe extern "C-unwind" fn get_cache_key(state: *mut ffi::lua_State) -> c_int {
        let ctx = ffi::lua_touserdata(state, ffi::lua_upvalueindex(1));
        let ctx = try_borrow!(state, ctx);
        let cache_key = ctx.cache_key();
        ffi::lua_pushlstring(state, cache_key.as_ptr() as *const _, cache_key.len());
        1
    }

    let (get_cache_key, find_current_file, proxyrequire, registered_modules, loader_cache) = unsafe {
        lua.exec_raw::<(Function, Function, Function, Table, Table)>((), move |state| {
            let context = Context(Box::new(require));
            let context_ptr = ffi::lua_newuserdata_t(state, RefCell::new(context));
            ffi::lua_pushcclosured(state, get_cache_key, cstr!("get_cache_key"), 1);
            ffi::lua_pushcfunctiond(state, find_current_file, cstr!("find_current_file"));
            ffi::luarequire_pushproxyrequire(state, init_config, context_ptr as *mut _);
            ffi::luaL_getsubtable(state, ffi::LUA_REGISTRYINDEX, ffi::LUA_REGISTERED_MODULES_TABLE);
            ffi::luaL_getsubtable(state, ffi::LUA_REGISTRYINDEX, cstr!("__MLUA_LOADER_CACHE"));
        })
    }?;

    unsafe extern "C-unwind" fn error(state: *mut ffi::lua_State) -> c_int {
        ffi::luaL_where(state, 1);
        ffi::lua_pushvalue(state, 1);
        ffi::lua_concat(state, 2);
        ffi::lua_error(state);
    }

    unsafe extern "C-unwind" fn r#type(state: *mut ffi::lua_State) -> c_int {
        ffi::lua_pushstring(state, ffi::lua_typename(state, ffi::lua_type(state, 1)));
        1
    }

    unsafe extern "C-unwind" fn to_lowercase(state: *mut ffi::lua_State) -> c_int {
        let s = ffi::luaL_checkstring(state, 1);
        let s = CStr::from_ptr(s);
        if !s.to_bytes().iter().any(|&c| c.is_ascii_uppercase()) {
            // If the string does not contain any uppercase ASCII letters, return it as is
            return 1;
        }
        callback_error_ext(state, ptr::null_mut(), true, |extra, _| {
<<<<<<< HEAD
            let s = (s.to_bytes().iter())
                .map(|&c| c.to_ascii_lowercase())
                .collect::<bstr::BString>();
            (*extra).raw_lua().push(s).map(|_| 1)
=======
            let s = s.to_string_lossy().to_lowercase();
            (*extra).raw_lua().push_at(state, s).map(|_| 1)
>>>>>>> 2518f393
        })
    }

    let (error, r#type, to_lowercase) = unsafe {
        lua.exec_raw::<(Function, Function, Function)>((), move |state| {
            ffi::lua_pushcfunctiond(state, error, cstr!("error"));
            ffi::lua_pushcfunctiond(state, r#type, cstr!("type"));
            ffi::lua_pushcfunctiond(state, to_lowercase, cstr!("to_lowercase"));
        })
    }?;

    // Prepare environment for the "require" function
    let env = lua.create_table_with_capacity(0, 7)?;
    env.raw_set("get_cache_key", get_cache_key)?;
    env.raw_set("find_current_file", find_current_file)?;
    env.raw_set("proxyrequire", proxyrequire)?;
    env.raw_set("REGISTERED_MODULES", registered_modules)?;
    env.raw_set("LOADER_CACHE", loader_cache)?;
    env.raw_set("error", error)?;
    env.raw_set("type", r#type)?;
    env.raw_set("to_lowercase", to_lowercase)?;

    lua.load(
        r#"
        local path = ...
        if type(path) ~= "string" then
            error("bad argument #1 to 'require' (string expected, got " .. type(path) .. ")")
        end

        -- Check if the module (path) is explicitly registered
        local maybe_result = REGISTERED_MODULES[to_lowercase(path)]
        if maybe_result ~= nil then
            return maybe_result
        end

        local loader = proxyrequire(path, find_current_file())
        local cache_key = get_cache_key()
        -- Check if the loader result is already cached
        local result = LOADER_CACHE[cache_key]
        if result ~= nil then
            return result
        end

        -- Call the loader function and cache the result
        result = loader()
        if result == nil then
            result = true
        end
        LOADER_CACHE[cache_key] = result
        return result
        "#,
    )
    .try_cache()
    .set_name("=__mlua_require")
    .set_environment(env)
    .into_function()
}

#[cfg(test)]
mod tests {
    use std::path::Path;

    use super::TextRequirer;

    #[test]
    fn test_path_normalize() {
        for (input, expected) in [
            // Basic formatting checks
            ("", "./"),
            (".", "./"),
            ("a/relative/path", "./a/relative/path"),
            // Paths containing extraneous '.' and '/' symbols
            ("./remove/extraneous/symbols/", "./remove/extraneous/symbols"),
            ("./remove/extraneous//symbols", "./remove/extraneous/symbols"),
            ("./remove/extraneous/symbols/.", "./remove/extraneous/symbols"),
            ("./remove/extraneous/./symbols", "./remove/extraneous/symbols"),
            ("../remove/extraneous/symbols/", "../remove/extraneous/symbols"),
            ("../remove/extraneous//symbols", "../remove/extraneous/symbols"),
            ("../remove/extraneous/symbols/.", "../remove/extraneous/symbols"),
            ("../remove/extraneous/./symbols", "../remove/extraneous/symbols"),
            ("/remove/extraneous/symbols/", "/remove/extraneous/symbols"),
            ("/remove/extraneous//symbols", "/remove/extraneous/symbols"),
            ("/remove/extraneous/symbols/.", "/remove/extraneous/symbols"),
            ("/remove/extraneous/./symbols", "/remove/extraneous/symbols"),
            // Paths containing '..'
            ("./remove/me/..", "./remove"),
            ("./remove/me/../", "./remove"),
            ("../remove/me/..", "../remove"),
            ("../remove/me/../", "../remove"),
            ("/remove/me/..", "/remove"),
            ("/remove/me/../", "/remove"),
            ("./..", "../"),
            ("./../", "../"),
            ("../..", "../../"),
            ("../../", "../../"),
            // '..' disappears if path is absolute and component is non-erasable
            ("/../", "/"),
        ] {
            let path = TextRequirer::normalize_path(input.as_ref());
            assert_eq!(
                &path,
                expected.as_ref() as &Path,
                "wrong normalization for {input}"
            );
        }
    }
}<|MERGE_RESOLUTION|>--- conflicted
+++ resolved
@@ -575,15 +575,10 @@
             return 1;
         }
         callback_error_ext(state, ptr::null_mut(), true, |extra, _| {
-<<<<<<< HEAD
             let s = (s.to_bytes().iter())
                 .map(|&c| c.to_ascii_lowercase())
                 .collect::<bstr::BString>();
-            (*extra).raw_lua().push(s).map(|_| 1)
-=======
-            let s = s.to_string_lossy().to_lowercase();
             (*extra).raw_lua().push_at(state, s).map(|_| 1)
->>>>>>> 2518f393
         })
     }
 
