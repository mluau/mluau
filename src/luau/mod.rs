use std::ffi::{CStr, CString};
use std::os::raw::c_int;
use std::ptr;

use crate::chunk::ChunkMode;
use crate::error::{Error, Result};
use crate::function::Function;
use crate::state::{callback_error_ext, ExtraData, Lua};
use crate::traits::{FromLuaMulti, IntoLua};
use crate::types::MaybeSend;

pub use heap_dump::HeapDump;
pub use require::{NavigateError, Require, TextRequirer};

// Since Luau has some missing standard functions, we re-implement them here

impl Lua {
    /// Create a custom Luau `require` function using provided [`Require`] implementation to find
    /// and load modules.
    #[cfg(any(feature = "luau", doc))]
    #[cfg_attr(docsrs, doc(cfg(feature = "luau")))]
    pub fn create_require_function<R: Require + MaybeSend + 'static>(&self, require: R) -> Result<Function> {
        require::create_require_function(self, require)
    }

    /// Set the memory category for subsequent allocations from this Lua state.
    ///
    /// The category "main" is reserved for the default memory category.
    /// Maximum of 255 categories can be registered.
    /// The category is set per Lua thread (state) and affects all allocations made from that
    /// thread.
    ///
    /// Return error if too many categories are registered or if the category name is invalid.
    ///
    /// See [`Lua::heap_dump`] for tracking memory usage by category.
    #[cfg(any(feature = "luau", doc))]
    #[cfg_attr(docsrs, doc(cfg(feature = "luau")))]
    pub fn set_memory_category(&self, category: &str) -> Result<()> {
        let lua = self.lock();

        if category.contains(|c| !matches!(c, 'a'..='z' | 'A'..='Z' | '0'..='9' | '-' | '_')) {
            return Err(Error::runtime("invalid memory category name"));
        }
        let cat_id = unsafe {
            let extra = ExtraData::get(lua.state());
            match ((*extra).mem_categories.iter().enumerate())
                .find(|&(_, name)| name.as_bytes() == category.as_bytes())
            {
                Some((id, _)) => id as u8,
                None => {
                    let new_id = (*extra).mem_categories.len() as u8;
                    if new_id == 255 {
                        return Err(Error::runtime("too many memory categories registered"));
                    }
                    (*extra).mem_categories.push(CString::new(category).unwrap());
                    new_id
                }
            }
        };
        unsafe { ffi::lua_setmemcat(lua.state(), cat_id as i32) };

        Ok(())
    }

    /// Dumps the current Lua VM heap state.
    ///
    /// The returned `HeapDump` can be used to analyze memory usage.
    /// It's recommended to call [`Lua::gc_collect`] before dumping the heap.
    #[cfg(any(feature = "luau", doc))]
    #[cfg_attr(docsrs, doc(cfg(feature = "luau")))]
    pub fn heap_dump(&self) -> Result<HeapDump> {
        let lua = self.lock();
        unsafe { heap_dump::HeapDump::new(lua.state()).ok_or_else(|| Error::runtime("unable to dump heap")) }
    }

    pub(crate) unsafe fn configure_luau(&self) -> Result<()> {
        let globals = self.globals();

        globals.raw_set("collectgarbage", self.create_c_function(lua_collectgarbage)?)?;
        globals.raw_set("loadstring", self.create_c_function(lua_loadstring)?)?;

        // Set `_VERSION` global to include version number
        // The environment variable `LUAU_VERSION` set by the build script
        if let Some(version) = ffi::luau_version() {
            globals.raw_set("_VERSION", format!("Luau {version}"))?;
        }

        // Enable default `require` implementation
        let require = self.create_require_function(require::TextRequirer::new())?;
        self.globals().raw_set("require", require)?;

        Ok(())
    }
}

unsafe extern "C-unwind" fn lua_collectgarbage(state: *mut ffi::lua_State) -> c_int {
    let option = ffi::luaL_optstring(state, 1, cstr!("collect"));
    let option = CStr::from_ptr(option);
    let arg = ffi::luaL_optinteger(state, 2, 0);
    let is_sandboxed = (*ExtraData::get(state)).sandboxed;
    match option.to_str() {
        Ok("collect") if !is_sandboxed => {
            ffi::lua_gc(state, ffi::LUA_GCCOLLECT, 0);
            0
        }
        Ok("stop") if !is_sandboxed => {
            ffi::lua_gc(state, ffi::LUA_GCSTOP, 0);
            0
        }
        Ok("restart") if !is_sandboxed => {
            ffi::lua_gc(state, ffi::LUA_GCRESTART, 0);
            0
        }
        Ok("count") => {
            let kbytes = ffi::lua_gc(state, ffi::LUA_GCCOUNT, 0) as ffi::lua_Number;
            let kbytes_rem = ffi::lua_gc(state, ffi::LUA_GCCOUNTB, 0) as ffi::lua_Number;
            ffi::lua_pushnumber(state, kbytes + kbytes_rem / 1024.0);
            1
        }
        Ok("step") if !is_sandboxed => {
            let res = ffi::lua_gc(state, ffi::LUA_GCSTEP, arg as _);
            ffi::lua_pushboolean(state, res);
            1
        }
        Ok("isrunning") if !is_sandboxed => {
            let res = ffi::lua_gc(state, ffi::LUA_GCISRUNNING, 0);
            ffi::lua_pushboolean(state, res);
            1
        }
        _ => ffi::luaL_error(state, cstr!("collectgarbage called with invalid option")),
    }
}

unsafe extern "C-unwind" fn lua_loadstring(state: *mut ffi::lua_State) -> c_int {
    callback_error_ext(state, ptr::null_mut(), false, move |extra, nargs| {
        let rawlua = (*extra).raw_lua();
        let (chunk, chunk_name) = <(String, Option<String>)>::from_specified_stack_args(
            nargs,
            1,
            Some("loadstring"),
            rawlua,
            state,
        )?;
        let chunk_name = chunk_name.as_deref().unwrap_or("=(loadstring)");
        (rawlua.lua())
            .load(chunk)
            .set_name(chunk_name)
            .set_mode(ChunkMode::Text)
            .into_function()?
            .push_into_specified_stack(rawlua, state)?;
        Ok(1)
    })
}

<<<<<<< HEAD
mod require;

#[cfg(feature = "luau-lute")]
pub mod lute;
=======
mod heap_dump;
mod json;
mod require;
>>>>>>> 0245d4ce
<|MERGE_RESOLUTION|>--- conflicted
+++ resolved
@@ -152,13 +152,9 @@
     })
 }
 
-<<<<<<< HEAD
+mod heap_dump;
+mod json;
 mod require;
 
 #[cfg(feature = "luau-lute")]
-pub mod lute;
-=======
-mod heap_dump;
-mod json;
-mod require;
->>>>>>> 0245d4ce
+pub mod lute;