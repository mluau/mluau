--- conflicted
+++ resolved
@@ -62,7 +62,6 @@
     pub(crate) type_id: Option<TypeId>,
     pub(crate) type_name: StdString,
 
-<<<<<<< HEAD
     // Namecalls + dynamic methods
     #[cfg(feature = "luau")]
     pub(crate) namecalls: HashMap<String, NamecallCallback>,
@@ -70,10 +69,6 @@
     pub(crate) dynamic_method: Option<DynamicCallback>,
     #[cfg(feature = "luau")]
     pub(crate) disable_namecall_optimization: bool,
-=======
-    #[cfg(feature = "luau")]
-    pub(crate) enable_namecall: bool,
->>>>>>> 6e353d6c
 }
 
 #[cfg(all(feature = "luau", feature = "send"))]
@@ -120,15 +115,11 @@
             type_id: r#type.type_id(),
             type_name: short_type_name::<T>(),
             #[cfg(feature = "luau")]
-<<<<<<< HEAD
             namecalls: HashMap::new(),
             #[cfg(feature = "luau")]
             dynamic_method: None,
             #[cfg(feature = "luau")]
             disable_namecall_optimization: false,
-=======
-            enable_namecall: false,
->>>>>>> 6e353d6c
         };
 
         UserDataRegistry {
@@ -137,23 +128,6 @@
             r#type,
             _phantom: PhantomData,
         }
-    }
-
-    /// Enables support for the namecall optimization in Luau.
-    ///
-    /// This enables methods resolution optimization in Luau for complex userdata types with methods
-    /// and field getters. When enabled, Luau will use a faster lookup path for method calls when a
-    /// specific syntax is used (e.g. `obj:method()`.
-    ///
-    /// This optimization does not play well with async methods, custom `__index` metamethod and
-    /// field getters as functions. So, it is disabled by default.
-    ///
-    /// Use with caution.
-    #[doc(hidden)]
-    #[cfg(feature = "luau")]
-    #[cfg_attr(docsrs, doc(cfg(feature = "luau")))]
-    pub fn enable_namecall(&mut self) {
-        self.raw.enable_namecall = true;
     }
 
     fn box_method<M, A, R>(&self, name: &str, method: M) -> Callback
@@ -522,10 +496,17 @@
         self.raw.dynamic_method = Some(callback);
     }
 
-    /// Disables namecall optimization for the userdata type.
+    /// Disables support for the namecall optimization in Luau.
     ///
     /// This will also disable the dynamic method for the userdata type, if it was set (as a side
     /// effect)
+    ///
+    /// Namecall optiomzation is a special method resolution optimization in Luau for complex
+    /// userdata types with methods. When enabled, Luau will use a faster lookup path for method
+    /// calls when a specific syntax is used (e.g. `obj:method()`).
+    ///
+    /// This optimization does not play well with custom `__index` metamethods (use dynamic methods
+    /// for that) and field getters as functions.
     #[cfg(feature = "luau")]
     pub fn disable_namecall_optimization(&mut self) {
         self.raw.disable_namecall_optimization = true;
