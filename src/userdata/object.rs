--- conflicted
+++ resolved
@@ -7,12 +7,6 @@
 use crate::value::Value;
 use crate::Function;
 
-<<<<<<< HEAD
-#[cfg(feature = "async")]
-use crate::function::AsyncCallFuture;
-
-=======
->>>>>>> ff76b15a
 impl ObjectLike for AnyUserData {
     #[inline]
     fn get<V: FromLua>(&self, key: impl IntoLua) -> Result<V> {
@@ -36,18 +30,6 @@
         Function(self.0.copy()).call(args)
     }
 
-<<<<<<< HEAD
-    #[cfg(feature = "async")]
-    #[inline]
-    fn call_async<R>(&self, args: impl IntoLuaMulti) -> AsyncCallFuture<R>
-    where
-        R: FromLuaMulti,
-    {
-        Function(self.0.copy()).call_async(args)
-    }
-
-=======
->>>>>>> ff76b15a
     #[inline]
     fn call_method<R>(&self, name: &str, args: impl IntoLuaMulti) -> Result<R>
     where
@@ -56,17 +38,6 @@
         self.call_function(name, (self, args))
     }
 
-<<<<<<< HEAD
-    #[cfg(feature = "async")]
-    fn call_async_method<R>(&self, name: &str, args: impl IntoLuaMulti) -> AsyncCallFuture<R>
-    where
-        R: FromLuaMulti,
-    {
-        self.call_async_function(name, (self, args))
-    }
-
-=======
->>>>>>> ff76b15a
     fn call_function<R>(&self, name: &str, args: impl IntoLuaMulti) -> Result<R>
     where
         R: FromLuaMulti,
@@ -80,24 +51,6 @@
         }
     }
 
-<<<<<<< HEAD
-    #[cfg(feature = "async")]
-    fn call_async_function<R>(&self, name: &str, args: impl IntoLuaMulti) -> AsyncCallFuture<R>
-    where
-        R: FromLuaMulti,
-    {
-        match self.get(name) {
-            Ok(Value::Function(func)) => func.call_async(args),
-            Ok(val) => {
-                let msg = format!("attempt to call a {} value (function '{name}')", val.type_name());
-                AsyncCallFuture::error(Error::RuntimeError(msg))
-            }
-            Err(err) => AsyncCallFuture::error(err),
-        }
-    }
-
-=======
->>>>>>> ff76b15a
     #[inline]
     fn to_string(&self) -> Result<StdString> {
         Value::UserData(AnyUserData(self.0.copy())).to_string()
