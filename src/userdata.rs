--- conflicted
+++ resolved
@@ -276,8 +276,6 @@
         A: FromLuaMulti,
         R: IntoLuaMulti;
 
-<<<<<<< HEAD
-=======
     /// Add a method which accepts `T` as the first parameter.
     ///
     /// The userdata `T` will be moved out of the userdata container. This is useful for
@@ -301,65 +299,6 @@
         });
     }
 
-    /// Add an async method which accepts a `&T` as the first parameter and returns [`Future`].
-    ///
-    /// Refer to [`add_method`] for more information about the implementation.
-    ///
-    /// [`add_method`]: UserDataMethods::add_method
-    #[cfg(feature = "async")]
-    #[cfg_attr(docsrs, doc(cfg(feature = "async")))]
-    fn add_async_method<M, A, MR, R>(&mut self, name: impl Into<StdString>, method: M)
-    where
-        T: 'static,
-        M: Fn(Lua, UserDataRef<T>, A) -> MR + MaybeSend + 'static,
-        A: FromLuaMulti,
-        MR: Future<Output = Result<R>> + MaybeSend + 'static,
-        R: IntoLuaMulti;
-
-    /// Add an async method which accepts a `&mut T` as the first parameter and returns [`Future`].
-    ///
-    /// Refer to [`add_method`] for more information about the implementation.
-    ///
-    /// [`add_method`]: UserDataMethods::add_method
-    #[cfg(feature = "async")]
-    #[cfg_attr(docsrs, doc(cfg(feature = "async")))]
-    fn add_async_method_mut<M, A, MR, R>(&mut self, name: impl Into<StdString>, method: M)
-    where
-        T: 'static,
-        M: Fn(Lua, UserDataRefMut<T>, A) -> MR + MaybeSend + 'static,
-        A: FromLuaMulti,
-        MR: Future<Output = Result<R>> + MaybeSend + 'static,
-        R: IntoLuaMulti;
-
-    /// Add an async method which accepts a `T` as the first parameter and returns [`Future`].
-    ///
-    /// The userdata `T` will be moved out of the userdata container. This is useful for
-    /// methods that need to consume the userdata.
-    ///
-    /// The method can be called only once per userdata instance, subsequent calls will result in a
-    /// [`Error::UserDataDestructed`] error.
-    #[cfg(feature = "async")]
-    #[cfg_attr(docsrs, doc(cfg(feature = "async")))]
-    #[doc(hidden)]
-    fn add_async_method_once<M, A, MR, R>(&mut self, name: impl Into<StdString>, method: M)
-    where
-        T: 'static,
-        M: Fn(Lua, T, A) -> MR + MaybeSend + 'static,
-        A: FromLuaMulti,
-        MR: Future<Output = Result<R>> + MaybeSend + 'static,
-        R: IntoLuaMulti,
-    {
-        let name = name.into();
-        let method_name = format!("{}.{name}", short_type_name::<T>());
-        self.add_async_function(name, move |lua, (ud, args): (AnyUserData, A)| {
-            match (ud.take()).map_err(|err| Error::bad_self_argument(&method_name, err)) {
-                Ok(this) => either::Either::Left(method(lua, this, args)),
-                Err(err) => either::Either::Right(async move { Err(err) }),
-            }
-        });
-    }
-
->>>>>>> 0245d4ce
     /// Add a regular method as a function which accepts generic arguments.
     ///
     /// The first argument will be a [`AnyUserData`] of type `T` if the method is called with Lua
@@ -1029,16 +968,10 @@
         lua.get_userdata_ref_type_id(&self.0).ok().flatten()
     }
 
-<<<<<<< HEAD
     /// Returns a type name of this `UserData` (from a metatable field).
     ///
     /// Returns ``None`` if the type name is not set, the userdata is not registered
     /// or no type metafield is set.
-=======
-    /// Returns a type name of this userdata (from a metatable field).
-    ///
-    /// If no type name is set, returns `None`.
->>>>>>> 0245d4ce
     pub fn type_name(&self) -> Result<Option<StdString>> {
         let lua = self.0.lua.lock();
         let state = lua.state();
