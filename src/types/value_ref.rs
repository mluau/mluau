--- conflicted
+++ resolved
@@ -3,61 +3,20 @@
 use std::ops::Deref;
 use std::os::raw::{c_int, c_void};
 
-<<<<<<< HEAD
 use crate::state::util::compare_refs;
-=======
 use super::XRc;
->>>>>>> 75c23e58
 use crate::state::{RawLua, WeakLua};
 
-#[cfg(feature = "value-ref-refcounted")]
-use crate::types::XRc;
-
-#[cfg(feature = "value-ref-refcounted")]
-pub struct ValueRefInner {
-    pub(crate) lua: WeakLua,
-    pub(crate) aux_thread: usize,
-    pub(crate) index: c_int,
-}
-
-#[cfg(feature = "value-ref-refcounted")]
-impl Drop for ValueRefInner {
-    fn drop(&mut self) {
-        if let Some(lua) = self.lua.try_lock() {
-            unsafe { lua.drop_ref(self) };
-        }
-    }
-}
-
 /// A reference to a Lua (complex) value stored in the Lua auxiliary thread.
-#[derive(Clone)]
-<<<<<<< HEAD
-#[cfg(feature = "value-ref-refcounted")]
-pub struct ValueRef {
-    pub(super) inner: XRc<ValueRefInner>,
-}
-
-#[cfg(feature = "value-ref-refcounted")]
-impl Deref for ValueRef {
-    type Target = ValueRefInner;
-
-    fn deref(&self) -> &Self::Target {
-        &self.inner
-    }
-}
-
 /// A reference to a Lua (complex) value stored in the Lua auxiliary thread.
 #[cfg(not(feature = "value-ref-refcounted"))]
+#[derive(Clone)]
 pub struct ValueRef {
     pub(crate) lua: WeakLua,
     pub(crate) aux_thread: usize,
-=======
-pub struct ValueRef {
-    pub(crate) lua: WeakLua,
-    // Keep index separate to avoid additional indirection when accessing it.
->>>>>>> 75c23e58
+    /// Keep index separate to avoid additional indirection when accessing it.
     pub(crate) index: c_int,
-    // If `index_count` is `None`, the value does not need to be destroyed.
+    /// If `index_count` is `None`, the value does not need to be destroyed.
     pub(crate) index_count: Option<ValueRefIndex>,
 }
 
@@ -75,33 +34,13 @@
 
 impl ValueRef {
     #[inline]
-<<<<<<< HEAD
-    #[cfg(feature = "value-ref-refcounted")]
-    pub(crate) fn new(lua: &RawLua, aux_thread: usize, index: c_int) -> Self {
-        ValueRef {
-            inner: XRc::new(ValueRefInner {
-                lua: lua.weak().clone(),
-                aux_thread,
-                index,
-            }),
-        }
-    }
-
-    #[cfg(not(feature = "value-ref-refcounted"))]
-    pub(crate) fn new(lua: &RawLua, aux_thread: usize, index: c_int) -> Self {
+    pub(crate) fn new(lua: &RawLua, aux_thread: usize, index: impl Into<ValueRefIndex>) -> Self {
+        let index = index.into();
         ValueRef {
             lua: lua.weak().clone(),
             aux_thread,
-            index,
-            drop: true,
-=======
-    pub(crate) fn new(lua: &RawLua, index: impl Into<ValueRefIndex>) -> Self {
-        let index = index.into();
-        ValueRef {
-            lua: lua.weak().clone(),
             index: *index.0,
             index_count: Some(index),
->>>>>>> 75c23e58
         }
     }
 
@@ -110,42 +49,8 @@
         let lua = self.lua.lock();
         unsafe { ffi::lua_topointer(lua.ref_thread(self.aux_thread), self.index) }
     }
-<<<<<<< HEAD
-
-    /// Returns a copy of the value, which is valid as long as the original value is held.
-    #[inline]
-    #[cfg(not(feature = "value-ref-refcounted"))]
-    pub(crate) fn copy(&self) -> Self {
-        ValueRef {
-            lua: self.lua.clone(),
-            aux_thread: self.aux_thread,
-            index: self.index,
-            drop: false,
-        }
-    }
-=======
-}
->>>>>>> 75c23e58
-
-    /// Returns a copy of the value, which is valid as long as the original value is held.
-    #[inline]
-    #[cfg(feature = "value-ref-refcounted")]
-    pub(crate) fn copy(&self) -> Self {
-        self.clone()
-    }
 }
 
-<<<<<<< HEAD
-#[cfg(not(feature = "value-ref-refcounted"))]
-impl Clone for ValueRef {
-    fn clone(&self) -> Self {
-        unsafe { self.lua.lock().clone_ref(self) }
-    }
-}
-
-#[cfg(not(feature = "value-ref-refcounted"))]
-=======
->>>>>>> 75c23e58
 impl Drop for ValueRef {
     fn drop(&mut self) {
         if let Some(ValueRefIndex(index)) = self.index_count.take() {
