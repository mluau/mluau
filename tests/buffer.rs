--- conflicted
+++ resolved
@@ -1,12 +1,7 @@
 #![cfg(feature = "luau")]
 
-<<<<<<< HEAD
 use mluau::{Lua, Result, Value};
-=======
 use std::io::{Read, Seek, SeekFrom, Write};
-
-use mlua::{Lua, Result, Value};
->>>>>>> 75c23e58
 
 #[test]
 fn test_buffer() -> Result<()> {
@@ -52,12 +47,7 @@
 }
 
 #[test]
-<<<<<<< HEAD
-//#[should_panic(expected = "range end index 14 out of range for slice of length 13")]
 #[should_panic]
-=======
-#[should_panic(expected = "out of range for slice of length 13")]
->>>>>>> 75c23e58
 fn test_buffer_out_of_bounds_read() {
     let lua = Lua::new();
     let buf = lua.create_buffer(b"hello, world!").unwrap();
@@ -65,12 +55,7 @@
 }
 
 #[test]
-<<<<<<< HEAD
-//#[should_panic(expected = "range end index 16 out of range for slice of length 13")]
 #[should_panic]
-=======
-#[should_panic(expected = "out of range for slice of length 13")]
->>>>>>> 75c23e58
 fn test_buffer_out_of_bounds_write() {
     let lua = Lua::new();
     let buf = lua.create_buffer(b"hello, world!").unwrap();
