--- conflicted
+++ resolved
@@ -1,10 +1,6 @@
 use std::panic::catch_unwind;
 
-<<<<<<< HEAD
 use mlua::{Error, Function, IntoLua, Lua, Result, Thread, ThreadStatus, Value};
-=======
-use mluau::{Error, Function, Lua, Result, Thread, ThreadStatus};
->>>>>>> 9bfc5cbf
 
 #[test]
 fn test_thread() -> Result<()> {
@@ -258,7 +254,6 @@
 }
 
 #[test]
-<<<<<<< HEAD
 fn test_thread_resume_bad_arg() -> Result<()> {
     let lua = Lua::new();
 
@@ -277,7 +272,9 @@
     assert_eq!(res, "okay");
 
     Ok(())
-=======
+}
+
+#[test]
 fn test_thread_yield_args() -> Result<()> {
     let lua = Lua::new();
     let always_yield = lua.create_function(|lua, ()| lua.yield_with((42, "69420".to_string(), 45.6)))?;
@@ -833,5 +830,4 @@
         let v = th.resume::<String>(v).expect("Failed to load continuation");
         assert!(v.contains("Reached continuation which should panic!"));
     }
->>>>>>> 9bfc5cbf
 }