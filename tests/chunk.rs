--- conflicted
+++ resolved
@@ -141,11 +141,7 @@
 #[cfg(feature = "luau")]
 #[test]
 fn test_compiler_library_constants() {
-<<<<<<< HEAD
-    use mlua::{Compiler, Vector};
-=======
     use mluau::{CompileConstant, Compiler, Vector};
->>>>>>> ff76b15a
 
     let compiler = Compiler::new()
         .set_optimization_level(2)
