--- conflicted
+++ resolved
@@ -34,6 +34,8 @@
   - Removal of the `__gc` metamethod on userdata; although implemented by mlua, [should not be supported in Luau](https://luau.org/sandbox#__gc) due to memory safety and optimization considerations.
   - ``collectgarbage`` now limited to options ``"count"`` and ``"collect"`` for better sandboxing. Importantly, this disallows user code from purposely stopping the garbage collector, even when sandbox mode is disabled.
 - Removal of ``Lua::scope``, a feature we don't use that carried a slight performance penalty.
+- Integration with the [Lute](https://github.com/luau-lang/lute) runtime
+- Support for getting metatable of non-mlua/non-Rust userdata via the unsafe ``AnyUserData::underlying_metatable`` method. This is useful for managing ``newproxy`` and (Luau only) Lute userdata.
 
 ## Roadmap
 
@@ -42,20 +44,6 @@
   - Support for Luau AST, Compiler, etc. reflection through Lute.
 - Tagged userdata (performance optimization)
 - Removing Lua 5.1 -> 5.4 support to ease maintenance burden and allow us to focus solely on Luau.
-
-<<<<<<< HEAD
-- Use list of auxilary threads instead of just one to prevent panicking if user code manages to make more than 1 million references in Rust-side code
-- Support for yielding and continuations
-- Thread stack optimizations
-- Removal of async support for maintainability purposes
-- Removal of ``Lua::scope`` for maintainability purposes and to slightly improve performance
-- ``collectgarbage`` is now (properly) limited to ``count`` and ``collect`` as stated in the Luau sandboxing guide
-- WIP: Integration with the Lute runtime
-- Support for getting metatable of non-mlua/non-Rust userdata via the unsafe ``AnyUserData::underlying_metatable`` method. This is useful for managing ``newproxy`` and (Luau only) Lute userdata.
-=======
-<!-- # The main branch is the development version of `mluau`. Please see the [v0.10](https://github.com/mluau/mluau/tree/v0.10) branch for the stable versions of `mlua`.
- -->
->>>>>>> f97668cc
 
 ## The below is `mlua`'s last README which should still be accurate or mostly accurate to `mluau`
 
