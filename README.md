# mluau

<!-- [![Build Status]][github-actions] [![Latest Version]][crates.io] [![API Documentation]][docs.rs] [![Coverage Status]][codecov.io] ![MSRV] -->

[![Build Status]][github-actions] [![API Documentation]][docs.rs] ![MSRV]

[Build Status]: https://github.com/mluau/mluau/workflows/CI/badge.svg 
[github-actions]: https://github.com/mluau/mluau/actions 

<!-- [Latest Version]: https://img.shields.io/crates/v/mlua.svg
[crates.io]: https://crates.io/crates/mlua -->

[API Documentation]: https://docs.rs/mlua/badge.svg
[docs.rs]: https://docs.rs/mlua

<!-- [Coverage Status]: https://codecov.io/gh/mluau/mluau/branch/main/graph/badge.svg?token=99339FS1CG
[codecov.io]: https://codecov.io/gh/mluau/mlua -->

[MSRV]: https://img.shields.io/badge/rust-1.79+-brightgreen.svg?&logo=rust

[Guided Tour] | [Benchmarks] | [FAQ]

[Guided Tour]: examples/guided_tour.rs
[Benchmarks]: https://github.com/khvzak/script-bench-rs
[FAQ]: FAQ.md

<<<<<<< HEAD
=======
This repository is a fork of `mlua` with a greater focus on Luau, with the following changes (so far):

- More reliable coroutine and yielding support:
  - `mluau` allows Rust functions to yield back to Luau directly, improving support for iterators, coroutines, and task schedulers.
  - Support for Luau continuations - a Luau feature that allows a yielded Luau thread to call a Rust continuation function upon `coroutine.resume`, before resuming back to Luau.
- Thread stack optimizations and bug fixes:
  - Removes unnecessary copies of the main thread stack to improve resume/yield performance.
  - Uses an auxiliary thread list to prevent panicking if user code makes more than 1 million references to Rust-side code.
- _Removal of async support._
  - `mlua`'s async implementation is prone to freezes and deadlocks, and doesn't fit in as well as we'd like with Luau and the Luau ecosystem in mind.
  - Not to worry! We're looking to replace it with a dedicated Luau-focused scheduler in the future, and are working on making sure it's rock solid just like the rest of Luau.
- Improved adherence to Luau spec to minimize UB and allow for a more easily sandboxed Luau environment:
  - Removal of the `__gc` metamethod on userdata; although implemented by mlua, [should not be supported in Luau](https://luau.org/sandbox#__gc) due to memory safety and optimization considerations.
  - `collectgarbage` now limited to options `"count"` and `"collect"` for better sandboxing. Importantly, this disallows user code from purposely stopping the garbage collector, even when sandbox mode is disabled.
- Removal of `Lua::scope`, a feature we don't use that carried a slight performance penalty.
- Integration with the [Lute](https://github.com/luau-lang/lute) runtime and scheduler via the `luau-lute` feature flag. Note that crypto and net are disabled by default due to increasing compiler times and leading to large memory usage during linking, if you want to enable crypto and net, set the `luau-lute-crypto` and `luau-lute-net` flags respectively. Prebuilt static libraries of Lute are available for Linux (GNU, x86_64 and aarch64) and Windows (x86_64) via ``luau-lute-prebuilt`` feature flag. Note that both Linux and Windows prebuilt libraries are highly experimental and may not work as expected, please report any issues you encounter.
- Support for getting metatable of non-mlua/non-Rust userdata via the unsafe `AnyUserData::underlying_metatable` method. This is useful for managing `newproxy` and (Luau only) Lute userdata.
- `Thread::pop_results` has been added to allow popping results directly from the thread's stack to a `R` which implements `FromLua`. This is useful when trying to interoperate with Lute runtime but should not be needed much outside this in practice.
- [`Thread::close`](https://github.com/mlua-rs/mlua/pull/517) has been added to allow closing Lua threads
- `RawLua::stack_value` correctly calls `lua_checkstack` to avoid a potential crash when there are no stack slots free when popping from the Lua stack (`from_lua` etc.)
- Namecall optimization on Luau: for methods/functions on userdata, the `namecall` metamethod is now defined. This allows for more efficient method calls on userdata, as it avoids the need to check for the `__index` metamethod on every call. This is particularly useful for performance-critical code that relies heavily on userdata methods. This optimization is enabled by default, but can be disabled using `UserDataRegistry::disable_namecall_optimization()` if needed.
- Due to namcall, `RawUserDataRegistry` is not `Send`.
- Support for disabling use of a ``Error`` userdata in favor of just stringifying the error. This is useful as ``Error`` userdata tends to have issues with ``xpcall`` depending on the error function handler being used.
- Support for creating tracebacks on the current thread using ``Lua::traceback`` and ``Thread::traceback``.

## Roadmap

- Dedicated scheduler for `mluau`
- Integration with C++ tooling, most importantly Lute, the Luau language's official general purpose runtime for Luau.
  - Support for Luau AST, Compiler, etc. reflection through Lute.
- Tagged userdata (performance optimization)

## The below is `mlua`'s last README which should still be accurate or mostly accurate to `mluau`

> **Note**
>
> See v0.10 [release notes](https://github.com/mlua/mlua/blob/main/docs/release_notes/v0.10.md).

>>>>>>> ff76b15a
`mlua` is a set of bindings to the [Lua](https://www.lua.org) programming language for Rust with a goal to provide a
_safe_ (as much as possible), high level, easy to use, practical and flexible API.

Started as an `rlua` fork, `mlua` supports Lua 5.4, 5.3, 5.2, 5.1 (including LuaJIT) and [Luau] and allows writing native Lua modules in Rust as well as using Lua in a standalone mode.

`mlua` is tested on Windows/macOS/Linux including module mode in [GitHub Actions] on `x86_64` platforms and cross-compilation to `aarch64` (other targets are also supported).

WebAssembly (WASM) is supported through `wasm32-unknown-emscripten` target for all Lua/Luau versions excluding JIT.

[GitHub Actions]: https://github.com/mluau/mlua/actions
[Luau]: https://luau.org

## Usage

### Feature flags

`mlua` uses feature flags to reduce the amount of dependencies and compiled code, and allow to choose only required set of features.
Below is a list of the available feature flags. By default `mlua` does not enable any features.

- `lua54`: enable Lua [5.4] support
- `lua53`: enable Lua [5.3] support
- `lua52`: enable Lua [5.2] support
- `lua51`: enable Lua [5.1] support
- `luajit`: enable [LuaJIT] support
- `luajit52`: enable [LuaJIT] support with partial compatibility with Lua 5.2
- `luau`: enable [Luau] support (auto vendored mode)
- `luau-jit`: enable [Luau] support with JIT backend.
- `luau-vector4`: enable [Luau] support with 4-dimensional vector.
- `vendored`: build static Lua(JIT) libraries from sources during `mlua` compilation using [lua-src] or [luajit-src]
- `module`: enable module mode (building loadable `cdylib` library for Lua)
<!-- * `async`: enable async/await support (any executor can be used, eg. [tokio] or [async-std]) -->
- `send`: make `mluau::Lua: Send + Sync` (adds [`Send`] requirement to `mluau::Function` and `mluau::UserData`)
- `error-send`: make `mlua:Error: Send + Sync`
- `serde`: add serialization and deserialization support to `mlua` types using [serde]
- `macros`: enable procedural macros (such as `chunk!`)
- `anyhow`: enable `anyhow::Error` conversion into Lua
- `userdata-wrappers`: opt into `impl UserData` for `Rc<T>`/`Arc<T>`/`Rc<RefCell<T>>`/`Arc<Mutex<T>>` where `T: UserData`

[5.4]: https://www.lua.org/manual/5.4/manual.html
[5.3]: https://www.lua.org/manual/5.3/manual.html
[5.2]: https://www.lua.org/manual/5.2/manual.html
[5.1]: https://www.lua.org/manual/5.1/manual.html
[LuaJIT]: https://luajit.org/
[lua-src]: https://github.com/mlua-rs/lua-src-rs
[luajit-src]: https://github.com/mlua-rs/luajit-src-rs
[`Send`]: https://doc.rust-lang.org/std/marker/trait.Send.html
[serde]: https://github.com/serde-rs/serde

<<<<<<< HEAD
### Async/await support

`mlua` supports async/await for all Lua versions including Luau.

This works using Lua [coroutines](https://www.lua.org/manual/5.3/manual.html#2.6) and requires running [Thread](https://docs.rs/mlua/latest/mlua/struct.Thread.html) along with enabling `feature = "async"` in `Cargo.toml`.

**Examples**:
- [HTTP Client](examples/async_http_client.rs)
- [HTTP Client (json)](examples/async_http_reqwest.rs)
- [HTTP Server](examples/async_http_server.rs)
- [TCP Server](examples/async_tcp_server.rs)


**shell command examples**:
```shell
# async http client (hyper)
cargo run --example async_http_client --features=lua54,async,macros

# async http client (reqwest)
cargo run --example async_http_reqwest --features=lua54,async,macros,serde

# async http server
cargo run --example async_http_server --features=lua54,async,macros,send
curl -v http://localhost:3000
```

### Serde support

With the `serde` feature flag enabled, `mlua` allows you to serialize/deserialize any type that implements [`serde::Serialize`] and [`serde::Deserialize`] into/from [`mlua::Value`]. In addition, `mlua` provides the [`serde::Serialize`] trait implementation for `mlua::Value` (including `UserData` support).
=======
### Serialization (serde) support

With the `serde` feature flag enabled, `mlua` allows you to serialize/deserialize any type that implements [`serde::Serialize`] and [`serde::Deserialize`] into/from [`mluau::Value`]. In addition, `mlua` provides the [`serde::Serialize`] trait implementation for it (including `UserData` support).
>>>>>>> ff76b15a

[Example](examples/serde.rs)

[`serde::Serialize`]: https://docs.serde.rs/serde/ser/trait.Serialize.html
[`serde::Deserialize`]: https://docs.serde.rs/serde/de/trait.Deserialize.html
[`mluau::Value`]: https://docs.rs/mlua/latest/mlua/enum.Value.html

### Compiling

You have to enable one of the features: `lua54`, `lua53`, `lua52`, `lua51`, `luajit(52)` or `luau`, according to the chosen Lua version.

By default `mlua` uses `pkg-config` to find Lua includes and libraries for the chosen Lua version.
In most cases it works as desired, although sometimes it may be preferable to use a custom Lua library.
To achieve this, mlua supports the `LUA_LIB`, `LUA_LIB_NAME` and `LUA_LINK` environment variables.
`LUA_LINK` is optional and may be `dylib` (a dynamic library) or `static` (a static library, `.a` archive).

An example of how to use them:

```sh
my_project $ LUA_LIB=$HOME/tmp/lua-5.2.4/src LUA_LIB_NAME=lua LUA_LINK=static cargo build
```

`mlua` also supports vendored Lua/LuaJIT using the auxiliary crates [lua-src](https://crates.io/crates/lua-src) and
[luajit-src](https://crates.io/crates/luajit-src).
Just enable the `vendored` feature and cargo will automatically build and link the specified Lua/LuaJIT version. This is the easiest way to get started with `mlua`.

### Standalone mode

In standalone mode, `mlua` allows adding scripting support to your application with a gently configured Lua runtime to ensure safety and soundness.

Add to `Cargo.toml`:

```toml
[dependencies]
mlua = { version = "0.11", features = ["lua54", "vendored"] }
```

`main.rs`

```rust
use mluau::prelude::*;

fn main() -> LuaResult<()> {
    let lua = Lua::new();

    let map_table = lua.create_table()?;
    map_table.set(1, "one")?;
    map_table.set("two", 2)?;

    lua.globals().set("map_table", map_table)?;

    lua.load("for k,v in pairs(map_table) do print(k,v) end").exec()?;

    Ok(())
}
```

### Module mode

In module mode, `mlua` allows creating a compiled Lua module that can be loaded from Lua code using [`require`](https://www.lua.org/manual/5.4/manual.html#pdf-require). In this case `mlua` uses an external Lua runtime which could lead to potential unsafety due to the unpredictability of the Lua environment and usage of libraries such as [`debug`](https://www.lua.org/manual/5.4/manual.html#6.10).

[Example](examples/module)

Add to `Cargo.toml`:

```toml
[lib]
crate-type = ["cdylib"]

[dependencies]
mlua = { version = "0.11", features = ["lua54", "module"] }
```

`lib.rs`:

```rust
use mluau::prelude::*;

fn hello(_: &Lua, name: String) -> LuaResult<()> {
    println!("hello, {}!", name);
    Ok(())
}

#[mluau::lua_module]
fn my_module(lua: &Lua) -> LuaResult<LuaTable> {
    let exports = lua.create_table()?;
    exports.set("hello", lua.create_function(hello)?)?;
    Ok(exports)
}
```

And then (**macOS** example):

```sh
$ cargo rustc -- -C link-arg=-undefined -C link-arg=dynamic_lookup
$ ln -s ./target/debug/libmy_module.dylib ./my_module.so
$ lua5.4 -e 'require("my_module").hello("world")'
hello, world!
```

On macOS, you need to set additional linker arguments. One option is to compile with `cargo rustc --release -- -C link-arg=-undefined -C link-arg=dynamic_lookup`, the other is to create a `.cargo/config.toml` with the following content:

```toml
[target.x86_64-apple-darwin]
rustflags = [
  "-C", "link-arg=-undefined",
  "-C", "link-arg=dynamic_lookup",
]

[target.aarch64-apple-darwin]
rustflags = [
  "-C", "link-arg=-undefined",
  "-C", "link-arg=dynamic_lookup",
]
```

On Linux you can build modules normally with `cargo build --release`.

On Windows the target module will be linked with the `lua5x.dll` library (depending on your feature flags).
Your main application should provide this library.

Module builds don't require Lua binaries or headers to be installed on the system.

### Publishing to luarocks.org

There is a LuaRocks build backend for mlua modules: [`luarocks-build-rust-mlua`].

Modules written in Rust and published to luarocks:

- [`decasify`](https://github.com/alerque/decasify)
- [`lua-ryaml`](https://github.com/khvzak/lua-ryaml)
- [`tiktoken_core`](https://github.com/gptlang/lua-tiktoken)
- [`toml-edit`](https://github.com/vhyrro/toml-edit.lua)
- [`typst-lua`](https://github.com/rousbound/typst-lua)

[`luarocks-build-rust-mlua`]: https://luarocks.org/modules/khvzak/luarocks-build-rust-mlua

## Safety

One of `mlua`'s goals is to provide a _safe_ API between Rust and Lua.
Every place where the Lua C API may trigger an error longjmp is protected by `lua_pcall`,
and the user of the library is protected from directly interacting with unsafe things like the Lua stack.
There is overhead associated with this safety.

Unfortunately, `mlua` does not provide absolute safety even without using `unsafe` .
This library contains a huge amount of unsafe code. There are almost certainly bugs still lurking in this library!
It is surprisingly, fiendishly difficult to use the Lua C API without the potential for unsafety.

## Panic handling

`mlua` wraps panics that are generated inside Rust callbacks in a regular Lua error. Panics can then be
resumed by returning or propagating the Lua error to Rust code.

For example:

```rust
let lua = Lua::new();
let f = lua.create_function(|_, ()| -> LuaResult<()> {
    panic!("test panic");
})?;
lua.globals().set("rust_func", f)?;

let _ = lua.load(r#"
    local status, err = pcall(rust_func)
    print(err) -- prints: test panic
    error(err) -- propagate panic
"#).exec();

unreachable!()
```

Optionally, `mlua` can disable Rust panic catching in Lua via `pcall`/`xpcall` and automatically resume
them across the Lua API boundary. This is controlled via `LuaOptions` and done by wrapping the Lua `pcall`/`xpcall`
functions to prevent catching errors that are wrapped Rust panics.

`mlua` should also be panic safe in another way as well, which is that any `Lua` instances or handles
remain usable after a user generated panic, and such panics should not break internal invariants or
leak Lua stack space. This is mostly important to safely use `mlua` types in Drop impls, as you should not be
using panics for general error handling.

Below is a list of `mlua` behaviors that should be considered a bug.
If you encounter them, a bug report would be very welcome:

- If you can cause UB with `mlua` without typing the word "unsafe", this is a bug.

- If your program panics with a message that contains the string "mlua internal error", this is a bug.

- Lua C API errors are handled by longjmp. All instances where the Lua C API would otherwise longjmp over calling stack frames should be guarded against, except in internal callbacks where this is intentional. If you detect that `mlua` is triggering a longjmp over your Rust stack frames, this is a bug!

- If you detect that, after catching a panic or during a Drop triggered from a panic, a `Lua` or handle method is triggering other bugs or there is a Lua stack space leak, this is a bug. `mlua` instances are supposed to remain fully usable in the face of user generated panics. This guarantee does not extend to panics marked with "mlua internal error" simply because that is already indicative of a separate bug.

## Sandboxing

Please check the [Luau Sandboxing] page if you are interested in running untrusted Lua scripts in a controlled environment.

`mlua` provides the `Lua::sandbox` method for enabling sandbox mode (Luau only).

[Luau Sandboxing]: https://luau.org/sandbox

## License

This project is licensed under the [MIT license](LICENSE).<|MERGE_RESOLUTION|>--- conflicted
+++ resolved
@@ -24,8 +24,6 @@
 [Benchmarks]: https://github.com/khvzak/script-bench-rs
 [FAQ]: FAQ.md
 
-<<<<<<< HEAD
-=======
 This repository is a fork of `mlua` with a greater focus on Luau, with the following changes (so far):
 
 - More reliable coroutine and yielding support:
@@ -64,7 +62,6 @@
 >
 > See v0.10 [release notes](https://github.com/mlua/mlua/blob/main/docs/release_notes/v0.10.md).
 
->>>>>>> ff76b15a
 `mlua` is a set of bindings to the [Lua](https://www.lua.org) programming language for Rust with a goal to provide a
 _safe_ (as much as possible), high level, easy to use, practical and flexible API.
 
@@ -113,41 +110,9 @@
 [`Send`]: https://doc.rust-lang.org/std/marker/trait.Send.html
 [serde]: https://github.com/serde-rs/serde
 
-<<<<<<< HEAD
-### Async/await support
-
-`mlua` supports async/await for all Lua versions including Luau.
-
-This works using Lua [coroutines](https://www.lua.org/manual/5.3/manual.html#2.6) and requires running [Thread](https://docs.rs/mlua/latest/mlua/struct.Thread.html) along with enabling `feature = "async"` in `Cargo.toml`.
-
-**Examples**:
-- [HTTP Client](examples/async_http_client.rs)
-- [HTTP Client (json)](examples/async_http_reqwest.rs)
-- [HTTP Server](examples/async_http_server.rs)
-- [TCP Server](examples/async_tcp_server.rs)
-
-
-**shell command examples**:
-```shell
-# async http client (hyper)
-cargo run --example async_http_client --features=lua54,async,macros
-
-# async http client (reqwest)
-cargo run --example async_http_reqwest --features=lua54,async,macros,serde
-
-# async http server
-cargo run --example async_http_server --features=lua54,async,macros,send
-curl -v http://localhost:3000
-```
-
-### Serde support
-
-With the `serde` feature flag enabled, `mlua` allows you to serialize/deserialize any type that implements [`serde::Serialize`] and [`serde::Deserialize`] into/from [`mlua::Value`]. In addition, `mlua` provides the [`serde::Serialize`] trait implementation for `mlua::Value` (including `UserData` support).
-=======
 ### Serialization (serde) support
 
 With the `serde` feature flag enabled, `mlua` allows you to serialize/deserialize any type that implements [`serde::Serialize`] and [`serde::Deserialize`] into/from [`mluau::Value`]. In addition, `mlua` provides the [`serde::Serialize`] trait implementation for it (including `UserData` support).
->>>>>>> ff76b15a
 
 [Example](examples/serde.rs)
 
