--- conflicted
+++ resolved
@@ -2,14 +2,14 @@
 on: [push, pull_request]
 
 jobs:
-  test:
-    name: Test
+  build:
+    name: Build
     runs-on: ${{ matrix.os }}
     strategy:
       matrix:
         os: [ubuntu-latest, macos-latest, windows-latest]
-        rust: [stable, nightly]
-        lua: [lua54, lua53, lua52, lua51, luajit, luajit52, luau, luau-jit, luau-vector4]
+        rust: [stable]
+        lua: [lua54, lua53, lua52, lua51, luajit, luau, luau-jit, luau-vector4]
         include:
           - os: ubuntu-latest
             target: x86_64-unknown-linux-gnu
@@ -24,37 +24,125 @@
           toolchain: ${{ matrix.rust }}
           target: ${{ matrix.target }}
       - uses: Swatinem/rust-cache@v2
-      - name: Run ${{ matrix.lua }} tests
-        run: |
-          cargo test --no-default-features --features "${{ matrix.lua }},vendored"
-          cargo test --no-default-features --features "${{ matrix.lua }},vendored,serde,macros,anyhow,userdata-wrappers"
-          cargo test --no-default-features --features "${{ matrix.lua }},vendored,serde,macros,anyhow,userdata-wrappers,send"
-        shell: bash
-      - name: Run compile tests (macos lua54)
-        if: ${{ matrix.os == 'macos-latest' && matrix.lua == 'lua54' }}
-        run: |
-          TRYBUILD=overwrite cargo test --no-default-features --features "${{ matrix.lua }},vendored" --tests -- --ignored
-          TRYBUILD=overwrite cargo test --no-default-features --features "${{ matrix.lua }},vendored,send,serde,macros" --tests -- --ignored
-        shell: bash
-
-  test_lute:
-    name: Test Lute
-    runs-on: ${{ matrix.os }}
-    strategy:
-      matrix:
-        os: [ubuntu-latest]
+      - name: Build ${{ matrix.lua }} vendored
+        run: |
+          cargo build --features "${{ matrix.lua }},vendored"
+          cargo build --features "${{ matrix.lua }},vendored,async,serde,macros,anyhow,userdata-wrappers"
+          cargo build --features "${{ matrix.lua }},vendored,async,serde,macros,anyhow,userdata-wrappers,send"
+        shell: bash
+      - name: Build ${{ matrix.lua }} pkg-config
+        if: ${{ matrix.os == 'ubuntu-latest' }}
+        run: |
+          sudo apt-get update
+          sudo apt-get install -y --no-install-recommends liblua5.4-dev liblua5.3-dev liblua5.2-dev liblua5.1-0-dev libluajit-5.1-dev
+          cargo build --features "${{ matrix.lua }}"
+
+  build_aarch64_cross_macos:
+    name: Cross-compile to aarch64-apple-darwin
+    runs-on: macos-latest
+    needs: build
+    strategy:
+      matrix:
+        lua: [lua54, lua53, lua52, lua51, luajit]
+    steps:
+      - uses: actions/checkout@main
+      - uses: dtolnay/rust-toolchain@stable
+        with:
+          toolchain: stable
+          target: aarch64-apple-darwin
+      - name: Cross-compile
+        run: cargo build --target aarch64-apple-darwin --features "${{ matrix.lua }},vendored,async,send,serde,macros,anyhow,userdata-wrappers"
+
+  build_aarch64_cross_ubuntu:
+    name: Cross-compile to aarch64-unknown-linux-gnu
+    runs-on: ubuntu-latest
+    needs: build
+    strategy:
+      matrix:
+        lua: [lua54, lua53, lua52, lua51, luajit]
+    steps:
+      - uses: actions/checkout@main
+      - uses: dtolnay/rust-toolchain@stable
+        with:
+          toolchain: stable
+          target: aarch64-unknown-linux-gnu
+      - name: Install ARM compiler toolchain
+        run: |
+          sudo apt-get update
+          sudo apt-get install -y --no-install-recommends gcc-aarch64-linux-gnu libc6-dev-arm64-cross
+        shell: bash
+      - name: Cross-compile
+        run: cargo build --target aarch64-unknown-linux-gnu --features "${{ matrix.lua }},vendored,async,send,serde,macros,anyhow,userdata-wrappers"
+        shell: bash
+
+  build_armv7_cross_ubuntu:
+    name: Cross-compile to armv7-unknown-linux-gnueabihf
+    runs-on: ubuntu-latest
+    needs: build
+    strategy:
+      matrix:
+        lua: [lua54, lua53, lua52, lua51]
+    steps:
+      - uses: actions/checkout@main
+      - uses: dtolnay/rust-toolchain@stable
+        with:
+          toolchain: stable
+          target: armv7-unknown-linux-gnueabihf
+      - name: Install ARM compiler toolchain
+        run: |
+          sudo apt-get update
+          sudo apt-get install -y --no-install-recommends gcc-arm-linux-gnueabihf libc-dev-armhf-cross
+        shell: bash
+      - name: Cross-compile
+        run: cargo build --target armv7-unknown-linux-gnueabihf --features "${{ matrix.lua }},vendored,async,send,serde,macros,anyhow,userdata-wrappers"
+        shell: bash
+
+  test:
+    name: Test
+    runs-on: ${{ matrix.os }}
+    strategy:
+      matrix:
+        os: [ubuntu-latest, macos-latest, windows-latest]
         rust: [stable, nightly]
-        lua: [luau-lute-prebuilt]
-        include:
-          - os: ubuntu-latest
-            target: x86_64-unknown-linux-gnu
-<<<<<<< HEAD
-=======
+        lua: [lua54, lua53, lua52, lua51, luajit, luajit52, luau, luau-jit, luau-vector4]
+        include:
+          - os: ubuntu-latest
+            target: x86_64-unknown-linux-gnu
           - os: macos-latest
             target: aarch64-apple-darwin
           - os: windows-latest
             target: x86_64-pc-windows-msvc
->>>>>>> 0245d4ce
+    steps:
+      - uses: actions/checkout@main
+      - uses: dtolnay/rust-toolchain@stable
+        with:
+          toolchain: ${{ matrix.rust }}
+          target: ${{ matrix.target }}
+      - uses: Swatinem/rust-cache@v2
+      - name: Run ${{ matrix.lua }} tests
+        run: |
+          cargo test --no-default-features --features "${{ matrix.lua }},vendored"
+          cargo test --no-default-features --features "${{ matrix.lua }},vendored,serde,macros,anyhow,userdata-wrappers"
+          cargo test --no-default-features --features "${{ matrix.lua }},vendored,serde,macros,anyhow,userdata-wrappers,send"
+        shell: bash
+      - name: Run compile tests (macos lua54)
+        if: ${{ matrix.os == 'macos-latest' && matrix.lua == 'lua54' }}
+        run: |
+          TRYBUILD=overwrite cargo test --no-default-features --features "${{ matrix.lua }},vendored" --tests -- --ignored
+          TRYBUILD=overwrite cargo test --no-default-features --features "${{ matrix.lua }},vendored,send,serde,macros" --tests -- --ignored
+        shell: bash
+
+  test_lute:
+    name: Test Lute
+    runs-on: ${{ matrix.os }}
+    strategy:
+      matrix:
+        os: [ubuntu-latest]
+        rust: [stable, nightly]
+        lua: [luau-lute-prebuilt]
+        include:
+          - os: ubuntu-latest
+            target: x86_64-unknown-linux-gnu
     steps:
       - uses: actions/checkout@main
       - uses: dtolnay/rust-toolchain@stable
@@ -184,10 +272,6 @@
           sudo apt-get install -y --no-install-recommends emscripten
       - name: Run ${{ matrix.lua }} tests
         run: |
-<<<<<<< HEAD
-          cargo test --no-default-features --tests --features "${{ matrix.lua }},vendored"
-          cargo test --no-default-features --tests --features "${{ matrix.lua }},vendored,serde,macros,anyhow,userdata-wrappers"
-=======
           cargo test --tests --features "${{ matrix.lua }},vendored"
           cargo test --tests --features "${{ matrix.lua }},vendored,async,serde,macros,anyhow,userdata-wrappers"
 
@@ -225,7 +309,6 @@
         run: |
           cargo test --target wasm32-wasip2 --tests --features "${{ matrix.lua }},vendored"
           cargo test --target wasm32-wasip2 --tests --features "${{ matrix.lua }},vendored,serde,macros,anyhow,userdata-wrappers"
->>>>>>> 0245d4ce
 
   rustfmt:
     name: Rustfmt
