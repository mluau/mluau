--- conflicted
+++ resolved
@@ -45,13 +45,9 @@
 pkg-config = "0.3.17"
 lua-src = { version = ">= 548.1.0, < 548.2.0", optional = true }
 luajit-src = { version = ">= 210.6.0, < 210.7.0", optional = true }
-<<<<<<< HEAD
 luau0-src = { version = "0.15.4", optional = true }
-=======
-luau0-src = { version = "0.15.0", optional = true }
 lute-src-rs = { git = "https://github.com/mluau/lute-src-rs", optional = true }
 lute-prebuilts-chooser = { git = "https://github.com/mluau/lute-prebuilts-chooser", optional = true }
->>>>>>> ff76b15a
 
 [lints.rust]
 unexpected_cfgs = { level = "allow", check-cfg = ['cfg(raw_dylib)'] }