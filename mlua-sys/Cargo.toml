--- conflicted
+++ resolved
@@ -45,13 +45,9 @@
 pkg-config = "0.3.17"
 lua-src = { version = ">= 548.1.0, < 548.2.0", optional = true }
 luajit-src = { version = ">= 210.6.0, < 210.7.0", optional = true }
-<<<<<<< HEAD
 luau0-src = { git = "https://github.com/mluau/luau-src-rs", optional = true }
 lute-src-rs = { git = "https://github.com/mluau/lute-src-rs", optional = true }
 lute-prebuilts-chooser = { git = "https://github.com/mluau/lute-prebuilts-chooser", optional = true }
-=======
-luau0-src = { version = "0.17.0", optional = true }
->>>>>>> 0245d4ce
 
 [lints.rust]
 unexpected_cfgs = { level = "allow", check-cfg = ['cfg(raw_dylib)'] }